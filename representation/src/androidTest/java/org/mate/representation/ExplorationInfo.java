--- conflicted
+++ resolved
@@ -49,7 +49,6 @@
      */
     private boolean widgetBasedActions = false;
 
-<<<<<<< HEAD
     /**
      * Which StateEquivalenceLevel to use when creating Widgets during exploration.
      */
@@ -65,8 +64,6 @@
      */
     public static final String UiAutomatorDisconnectedMessage = "UiAutomation not connected!";
 
-=======
->>>>>>> 0a7f7f2c
     private ExplorationInfo() {}
 
     /**
@@ -132,29 +129,9 @@
     }
 
     /**
-<<<<<<< HEAD
-     * Sets the StateEquivalenceLevel to use when creating Widgets.
-     * @param level
-     */
-    public void setStateEquivalenceLevel(StateEquivalenceLevel level) {
-        this.stateEquivalenceLevel = level;
-    }
-
-    /**
-     * @return the StateEquivalenceLevel to use when creating Widgets.
-     */
-    public StateEquivalenceLevel getStateEquivalenceLevel() {
-        return stateEquivalenceLevel;
-    }
-
-    /**
      * Retrieves the current package name via the {@link androidx.test.uiautomator.UiDevice}.
      *
      * @return Returns the current package name associated with the app screen.
-=======
-     * @return the name of the currently visible package (might be different than the AUT's
-     * package name).
->>>>>>> 0a7f7f2c
      */
     public String getCurrentPackageName() {
 

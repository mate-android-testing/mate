package org.mate.exploration.genetic.mutation;

import org.mate.exploration.genetic.chromosome.IChromosome;
import org.mate.exploration.genetic.core.GeneticAlgorithm;
import org.mate.exploration.genetic.core.IGeneticAlgorithm;

/**
 * Interface for performing a mutation on a {@link IChromosome} used by {@link IGeneticAlgorithm}
 * and {@link GeneticAlgorithm} respectively.
 *
<<<<<<< HEAD
 * @param <T> The type of the chromosome.
=======
 * @param <T> The type wrapped by the chromosomes.
>>>>>>> 953ab3aa
 */
public interface IMutationFunction<T> {

    /**
     * Performs a mutation on the given chromosome.
     *
     * @param chromosome The chromosome to be mutated.
     * @return Returns the mutated chromosome.
     */
    IChromosome<T> mutate(IChromosome<T> chromosome);
}<|MERGE_RESOLUTION|>--- conflicted
+++ resolved
@@ -8,11 +8,7 @@
  * Interface for performing a mutation on a {@link IChromosome} used by {@link IGeneticAlgorithm}
  * and {@link GeneticAlgorithm} respectively.
  *
-<<<<<<< HEAD
- * @param <T> The type of the chromosome.
-=======
  * @param <T> The type wrapped by the chromosomes.
->>>>>>> 953ab3aa
  */
 public interface IMutationFunction<T> {
 

package org.mate.exploration.genetic.core;

import org.mate.MATE;
import org.mate.Properties;
import org.mate.exploration.genetic.chromosome.IChromosome;
import org.mate.exploration.genetic.chromosome_factory.IChromosomeFactory;
import org.mate.exploration.genetic.crossover.ICrossOverFunction;
import org.mate.exploration.genetic.fitness.IFitnessFunction;
import org.mate.exploration.genetic.mutation.IMutationFunction;
import org.mate.exploration.genetic.selection.ISelectionFunction;
import org.mate.exploration.genetic.termination.ITerminationCondition;
import org.mate.utils.Randomness;
import org.mate.utils.coverage.Coverage;
import org.mate.utils.coverage.CoverageUtils;

import java.util.ArrayList;
import java.util.List;

/**
 * Provides an abstraction for the genetic algorithm.
 *
 * @param <T> The type of the chromosomes.
 */
public abstract class GeneticAlgorithm<T> implements IGeneticAlgorithm<T> {

    /**
     * The used chromosome factory, see {@link IChromosomeFactory}.
     */
    protected IChromosomeFactory<T> chromosomeFactory;

    /**
     * The used selection function, see {@link ISelectionFunction}.
     */
    protected ISelectionFunction<T> selectionFunction;

    /**
     * The used crossover function, see {@link ICrossOverFunction}.
     */
    protected ICrossOverFunction<T> crossOverFunction;

    /**
     * The used mutation function, see {@link IMutationFunction}.
     */
    protected IMutationFunction<T> mutationFunction;

    /**
     * The used fitness functions, see {@link IFitnessFunction}.
     */
    protected List<IFitnessFunction<T>> fitnessFunctions;

    /**
     * The used termination condition, see {@link ITerminationCondition}.
     */
    protected ITerminationCondition terminationCondition;

    /**
     * The used population size.
     */
    protected int populationSize;

    /**
     * The used big population size, typically twice the size of {@link #populationSize}.
     */
    protected int bigPopulationSize;

    /**
     * The current population.
     */
    protected List<IChromosome<T>> population;

    /**
     * The current generation number.
     */
    protected int currentGenerationNumber;

    /**
     * The used probability for crossover.
     */
    protected double pCrossover;

    /**
     * The used probability for mutation.
     */
    protected double pMutate;

    /**
     * Initialises the genetic algorithm with the necessary attributes.
     *
     * @param chromosomeFactory The used chromosome factory.
     * @param selectionFunction The used selection function.
     * @param crossOverFunction The used crossover function.
     * @param mutationFunction The used mutation function.
     * @param fitnessFunctions The list of fitness functions.
     * @param terminationCondition The used termination condition.
     * @param populationSize The population size.
     * @param bigPopulationSize The big population size.
     * @param pCrossover The probability rate for crossover.
     * @param pMutate The probability rate for mutation.
     */
    public GeneticAlgorithm(IChromosomeFactory<T> chromosomeFactory,
                            ISelectionFunction<T> selectionFunction,
                            ICrossOverFunction<T> crossOverFunction,
                            IMutationFunction<T> mutationFunction,
                            List<IFitnessFunction<T>> fitnessFunctions,
                            ITerminationCondition terminationCondition,
                            int populationSize,
                            int bigPopulationSize,
                            double pCrossover,
                            double pMutate) {

        this.chromosomeFactory = chromosomeFactory;
        this.selectionFunction = selectionFunction;
        this.crossOverFunction = crossOverFunction;
        this.mutationFunction = mutationFunction;
        this.fitnessFunctions = fitnessFunctions;
        this.terminationCondition = terminationCondition;

        this.populationSize = populationSize;
        this.bigPopulationSize = bigPopulationSize;
        this.population = new ArrayList<>();
        this.pCrossover = pCrossover;
        this.pMutate = pMutate;

        currentGenerationNumber = 0;
    }

    /**
     * This is the entry point of each genetic algorithm. It generates an initial population and
     * then evolves the population by means of selection, crossover and mutation until the termination
     * condition is met.
     */
    @Override
    public void run() {
        createInitialPopulation();
        while (!terminationCondition.isMet()) {
            evolve();
        }
    }

    /**
     * Returns the current population.
     *
     * @return Returns the current population.
     */
    @Override
    public List<IChromosome<T>> getCurrentPopulation() {
        return population;
    }

    /**
     * Creates the initial population.
     */
    @Override
    public void createInitialPopulation() {

        MATE.log_acc("Creating initial population (1st generation)");

        for (int i = 0; i < populationSize; i++) {
            population.add(chromosomeFactory.createChromosome());
        }

        logCurrentFitness();
        currentGenerationNumber++;
    }

    /**
     * The current population is evolved by means of selection, crossover and mutation. In particular,
     * new chromosomes are sampled from the current population until the {@link #bigPopulationSize}
     * is reached. Each of these chromosomes may undergo a crossover and mutation depending on the
     * selected probabilities for crossover and mutation respectively. Once the big population is
     * filled, the final population is formed by removing chromosomes from the big population based
     * on the implementation of {@link #getGenerationSurvivors()}.
     */
    @Override
    public void evolve() {

        MATE.log_acc("Creating population #" + (currentGenerationNumber + 1));
        List<IChromosome<T>> newGeneration = new ArrayList<>(population);

        while (newGeneration.size() < bigPopulationSize) {

            List<IChromosome<T>> parents = selectionFunction.select(population, fitnessFunctions);

            List<IChromosome<T>> offsprings;

            if (Randomness.getRnd().nextDouble() < pCrossover) {
                offsprings = crossOverFunction.cross(parents);
            } else {
                offsprings = parents;
            }

<<<<<<< HEAD
            IChromosome<T> offspring;

            if (Randomness.getRnd().nextDouble() < pMutate) {
                offspring = mutationFunction.mutate(parent);
            } else {
                offspring = parent;
            }

            newGeneration.add(offspring);
=======
            for (IChromosome<T> offspring : offsprings) {

                if (Randomness.getRnd().nextDouble() < pMutate) {
                    offspring = mutationFunction.mutate(offspring);
                }

                if (newGeneration.size() < bigPopulationSize) {
                    newGeneration.add(offspring);
                } else {
                    // big population size reached -> early abort
                    break;
                }
            }
>>>>>>> 953ab3aa
        }

        // TODO: beautify later when more time
        population.clear();
        population.addAll(newGeneration);
        List<IChromosome<T>> survivors = getGenerationSurvivors();
        population.clear();
        population.addAll(survivors);
        logCurrentFitness();
        currentGenerationNumber++;
    }

    /**
     * Determines the survivors of the current generation. By default, the newly created offsprings
     * constitute the survivors.
     *
     * @return Returns a population of size {@link #populationSize} that is used in the next generation.
     */
    @Override
    public List<IChromosome<T>> getGenerationSurvivors() {
        return new ArrayList<>(population.subList(population.size() - populationSize, population.size()));
    }

    /**
     * Logs the fitness of the current population.
     */
    protected void logCurrentFitness() {

        if (population.size() <= 10) {
            MATE.log_acc("Fitness of generation #" + (currentGenerationNumber + 1) + " :");
            for (int i = 0; i < Math.min(fitnessFunctions.size(), 5); i++) {
                MATE.log_acc("Fitness function " + (i + 1) + ":");
                IFitnessFunction<T> fitnessFunction = fitnessFunctions.get(i);
                for (int j = 0; j < population.size(); j++) {
                    IChromosome<T> chromosome = population.get(j);
                    MATE.log_acc("Chromosome " + (j + 1) + ": "
                            + fitnessFunction.getFitness(chromosome));
                }
            }
            if (fitnessFunctions.size() > 5) {
                MATE.log_acc("Omitted other fitness function because there are to many (" + fitnessFunctions.size() + ")");
            }
        }

        if (Properties.COVERAGE() != Coverage.NO_COVERAGE) {
            MATE.log_acc("Combined coverage until now: "
                    + CoverageUtils.getCombinedCoverage(Properties.COVERAGE()));
            if (population.size() <= 10) {
                MATE.log_acc("Combined coverage of current population: "
                        + CoverageUtils.getCombinedCoverage(Properties.COVERAGE(), population));
            }
        }
    }
}<|MERGE_RESOLUTION|>--- conflicted
+++ resolved
@@ -189,17 +189,6 @@
                 offsprings = parents;
             }
 
-<<<<<<< HEAD
-            IChromosome<T> offspring;
-
-            if (Randomness.getRnd().nextDouble() < pMutate) {
-                offspring = mutationFunction.mutate(parent);
-            } else {
-                offspring = parent;
-            }
-
-            newGeneration.add(offspring);
-=======
             for (IChromosome<T> offspring : offsprings) {
 
                 if (Randomness.getRnd().nextDouble() < pMutate) {
@@ -213,7 +202,6 @@
                     break;
                 }
             }
->>>>>>> 953ab3aa
         }
 
         // TODO: beautify later when more time

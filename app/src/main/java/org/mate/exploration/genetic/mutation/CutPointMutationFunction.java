package org.mate.exploration.genetic.mutation;

import org.mate.MATE;
import org.mate.Properties;
import org.mate.Registry;
import org.mate.exploration.genetic.chromosome.Chromosome;
import org.mate.exploration.genetic.chromosome.IChromosome;
import org.mate.interaction.UIAbstractionLayer;
import org.mate.interaction.action.Action;
import org.mate.interaction.action.ui.UIAction;
import org.mate.model.TestCase;
import org.mate.model.fsm.surrogate.SurrogateModel;
import org.mate.utils.FitnessUtils;
import org.mate.utils.Randomness;
import org.mate.utils.coverage.CoverageUtils;

/**
 * Provides a cut point mutation function for {@link TestCase}s.
 */
public class CutPointMutationFunction implements IMutationFunction<TestCase> {

    /**
     * Provides primarily information about the current screen.
     */
    private final UIAbstractionLayer uiAbstractionLayer;

    /**
     * The maximal number of actions per test case.
     */
    private final int maxNumEvents;

    /**
     * Whether we deal with a test suite execution, i.e. whether the used chromosome factory
     * produces {@link org.mate.model.TestSuite}s or not.
     */
    private boolean isTestSuiteExecution = false;

    /**
     * Initialises the cut point mutation function.
     *
     * @param maxNumEvents The maximal number of actions per test case.
     */
    public CutPointMutationFunction(int maxNumEvents) {
        this.uiAbstractionLayer = Registry.getUiAbstractionLayer();
        this.maxNumEvents = maxNumEvents;
    }

    // TODO: might be replaceable with chromosome factory property in the future
    /**
     * Defines whether we deal with a test suite execution or not.
     *
     * @param testSuiteExecution Indicates if we deal with a test suite execution or not.
     */
    public void setTestSuiteExecution(boolean testSuiteExecution) {
        this.isTestSuiteExecution = testSuiteExecution;
    }

    /**
     * Performs a cut point mutation. First, the given test case is split at a chosen cut point.
     * Then, the mutated test case is filled with the original actions up to the cut point and
     * from the cut point onwards with random actions.
     *
     * @param chromosome The chromosome to be mutated.
     * @return Returns the mutated chromosome.
     */
    @Override
    public IChromosome<TestCase> mutate(IChromosome<TestCase> chromosome) {

        uiAbstractionLayer.resetApp();
        int cutPoint = chooseCutPoint(chromosome.getValue());

        TestCase mutant = TestCase.newInitializedTestCase();
        IChromosome<TestCase> mutatedChromosome = new Chromosome<>(mutant);

        try {
            for (int i = 0; i < maxNumEvents; i++) {
                Action newAction;
                if (i < cutPoint) {
                    newAction = chromosome.getValue().getActionSequence().get(i);
                } else {
                    newAction = Randomness.randomElement(uiAbstractionLayer.getExecutableActions());
                }

                if ((newAction instanceof UIAction // check that the ui action is actually applicable
                        && !uiAbstractionLayer.getExecutableUIActions().contains(newAction))
                        || !mutant.updateTestCase(newAction, i)) {
                    break;
                }
            }
        } finally {
<<<<<<< HEAD
            if (!isTestSuiteExecution) {
                /*
                 * If we deal with a test suite execution, the storing of coverage
                 * and fitness data is handled by the test suite mutation operator itself.
                 */
                FitnessUtils.storeTestCaseChromosomeFitness(mutatedChromosome);
                CoverageUtils.storeTestCaseChromosomeCoverage(mutatedChromosome);
                CoverageUtils.logChromosomeCoverage(mutatedChromosome);
            }
            mutant.finish();
        }

=======

            if (Properties.SURROGATE_MODEL()) {
                // update sequences + write traces to external storage
                SurrogateModel surrogateModel
                        = (SurrogateModel) Registry.getUiAbstractionLayer().getGuiModel();
                surrogateModel.updateTestCase(mutant);
            }

            if (!isTestSuiteExecution) {
                /*
                 * If we deal with a test suite execution, the storing of coverage
                 * and fitness data is handled by the test suite mutation operator itself.
                 */
                FitnessUtils.storeTestCaseChromosomeFitness(mutatedChromosome);
                CoverageUtils.storeTestCaseChromosomeCoverage(mutatedChromosome);
                CoverageUtils.logChromosomeCoverage(mutatedChromosome);
            }

            mutant.finish();
        }

>>>>>>> 5496c08d
        return mutatedChromosome;
    }

    /**
     * Chooses a random cut point in the action sequence of the given test case.
     *
     * @param testCase The given test case.
     * @return Returns the selected cut point.
     */
    private int chooseCutPoint(TestCase testCase) {
        if (testCase.getActionSequence().isEmpty()) {
            MATE.log_warn("Choosing cut point from empty test case " + testCase + "!");
            return 0;
        } else {
            return Randomness.getRnd().nextInt(testCase.getActionSequence().size());
        }
    }
}<|MERGE_RESOLUTION|>--- conflicted
+++ resolved
@@ -88,20 +88,6 @@
                 }
             }
         } finally {
-<<<<<<< HEAD
-            if (!isTestSuiteExecution) {
-                /*
-                 * If we deal with a test suite execution, the storing of coverage
-                 * and fitness data is handled by the test suite mutation operator itself.
-                 */
-                FitnessUtils.storeTestCaseChromosomeFitness(mutatedChromosome);
-                CoverageUtils.storeTestCaseChromosomeCoverage(mutatedChromosome);
-                CoverageUtils.logChromosomeCoverage(mutatedChromosome);
-            }
-            mutant.finish();
-        }
-
-=======
 
             if (Properties.SURROGATE_MODEL()) {
                 // update sequences + write traces to external storage
@@ -123,7 +109,6 @@
             mutant.finish();
         }
 
->>>>>>> 5496c08d
         return mutatedChromosome;
     }
 

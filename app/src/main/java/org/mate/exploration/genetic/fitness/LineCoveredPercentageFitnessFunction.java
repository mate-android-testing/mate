package org.mate.exploration.genetic.fitness;

import org.mate.MATE;
import org.mate.exploration.genetic.chromosome.IChromosome;
import org.mate.utils.FitnessUtils;

import java.util.ArrayList;
import java.util.BitSet;
import java.util.HashMap;
import java.util.HashSet;
import java.util.List;
import java.util.Map;
import java.util.Set;

/**
 * Provides a fitness function that aims to maximise a hand-crafted line metric. This fitness function
 * is intended to be used in the context of multi/many-objective search. The AUT needs to be manually
 * instrumented with Jacoco.
 */
public class LineCoveredPercentageFitnessFunction<T> implements IFitnessFunction<T> {

    /**
     * The cache is basically a two-dimensional array compacted to one dimension, i.e. the dimensions
     * are joined together in a linear fashion. We could say that we joined together multiple sub
     * lists, where each sub list represents the fitness values for a given chromosome. Each sub
     * list has {@link #numberOfLines} entries.
     *
     * A visual representation of the cache would look as follows:
     *
     * chromosome 1      chromosome 2     ...  chromosome n
     * [[line 1 to n], [line 1 to n], ..., [line 1 to n]]  (sub lists)
     *
     * By having the chromosome index, see {@link #chromosomeToCacheIndex}, and the number of lines,
     * see {@link #numberOfLines}, we can compute the starting position of the chromosome in the
     * cache. By adding the line index, we can retrieve the fitness value from the cache for the
     * given chromosome and objective (line).
     */
    private static final List<Float> cache = new ArrayList<>();

    /**
     * Maps a chromosome to its index in the cache.
     */
    private static final Map<IChromosome, Integer> chromosomeToCacheIndex = new HashMap<>();

    /**
     * We keep track of the used cache indices. Since we clean the cache from time to time, certain
     * indices get available again, which we re-use when assigning a new index, see
     * {@link #assignNewCacheIndex(IChromosome)}.
     */
    private static final BitSet usedCacheIndices = new BitSet();

    /**
     * Tracks the total number of lines / fitness functions.
     */
    private static int numberOfLines;

    /**
     * Represents the index of the n-th line / fitness function.
     */
    private final int index;

    /**
     * Initialises the fitness function with the given index of the branch.
     *
     * @param index The index of the n-th branch / fitness function.
     */
    public LineCoveredPercentageFitnessFunction(int index) {
        this.index = index;
        numberOfLines++;
    }

    /**
     * Retrieves the line metric value for the given chromosome.
     *
     * @param chromosome The chromosome for which we want to retrieve its fitness value.
     * @return Returns the line metric value for the given chromosome.
     */
    @Override
    public double getFitness(IChromosome<T> chromosome) {

        Integer cacheIndex = chromosomeToCacheIndex.get(chromosome);

        if (cacheIndex == null) {
            // the chromosome hasn't been cached yet
            cacheIndex = assignNewCacheIndex(chromosome);

            // retrieve the fitness value for every single line
            final List<Float> lineCoverageVector
                    = FitnessUtils.getLinePercentageVector(chromosome, numberOfLines);

            // describes the starting position of the chromosome in the cache
            final int baseIndex = cacheIndex * numberOfLines;
            assert baseIndex <= cache.size();

            if (baseIndex < cache.size()) {
                // we can re-use the slots of a chromosome that has been cleaned earlier
                for (int i = 0; i < numberOfLines; i++) {
                    cache.set(baseIndex + i, lineCoverageVector.get(i));
                }
            } else {
                // we need to enlarge the cache
                for (int i = 0; i < numberOfLines; i++) {
                    cache.add(baseIndex + i, lineCoverageVector.get(i));
                }
            }
        }

        return cache.get(cacheIndex * numberOfLines + index);
    }

    /**
     * Assigns to the given chromosome a new index in the cache.
     *
     * @param chromosome The given chromosome.
     * @return Returns the new cache index of the chromosome.
     */
    private int assignNewCacheIndex(final IChromosome<T> chromosome) {
        final int newIndex = usedCacheIndices.nextClearBit(0);
        usedCacheIndices.set(newIndex);
        chromosomeToCacheIndex.put(chromosome, newIndex);
        return newIndex;
    }

    /**
     * Returns whether this fitness function is maximising or not.
     *
     * @return Returns {@code true} since this fitness functions aims to maximise the line metric.
     */
    @Override
    public boolean isMaximizing() {
        return true;
    }

    /**
     * Returns the normalised fitness value for the given chromosome.
     *
     * @param chromosome The chromosome for which the normalised fitness should be evaluated.
     * @return Returns the normalised fitness value bounded in [0,1].
     */
    @Override
    public double getNormalizedFitness(IChromosome<T> chromosome) {
        return getFitness(chromosome);
    }

    /**
     * Removes chromosomes from the cache that are no longer in use in order to avoid memory issues.
     *
     * @param activeChromosomes The list of active chromosomes.
     */
    public static <T> void cleanCache(List<IChromosome<T>> activeChromosomes) {

        Set<IChromosome<T>> cachedChromosomes = new HashSet(chromosomeToCacheIndex.keySet());

<<<<<<< HEAD
        MATE.log_acc("retrieving fitness values for chromosome " + chromosome);
        List<Double> coveredPercentage = FitnessUtils.getFitness(chromosome, lines,
                FitnessFunction.LINE_PERCENTAGE_COVERAGE);
        for (int i = 0; i < coveredPercentage.size(); i++) {
            cache.get(lines.get(i)).put(chromosome, coveredPercentage.get(i));
=======
        for (IChromosome<T> activeChromosome : activeChromosomes) {
            cachedChromosomes.remove(activeChromosome);
>>>>>>> a907f5c3
        }

        for (IChromosome<T> inactiveChromosome : cachedChromosomes) {
            final int index = chromosomeToCacheIndex.remove(inactiveChromosome);
            usedCacheIndices.clear(index);
        }

        MATE.log_acc("Cleaning cache: " + cachedChromosomes.size() + " inactive chromosome removed.");
    }
}<|MERGE_RESOLUTION|>--- conflicted
+++ resolved
@@ -143,6 +143,32 @@
     }
 
     /**
+     * Retrieves the fitness value for the given chromosome.
+     *
+     * @param chromosome The chromosome for which the fitness should be evaluated.
+     * @param <T> The type wrapped by the chromosome.
+     */
+    public static <T> void retrieveFitnessValues(IChromosome<T> chromosome) {
+
+        if (lines.size() == 0) {
+            return;
+        }
+
+        if (cache.size() == 0) {
+            for (String line : lines) {
+                cache.put(line, new HashMap<>());
+            }
+        }
+
+        MATE.log_acc("retrieving fitness values for chromosome " + chromosome);
+        List<Double> coveredPercentage = FitnessUtils.getFitness(chromosome, lines,
+                FitnessFunction.LINE_PERCENTAGE_COVERAGE);
+        for (int i = 0; i < coveredPercentage.size(); i++) {
+            cache.get(lines.get(i)).put(chromosome, coveredPercentage.get(i));
+        }
+    }
+
+    /**
      * Removes chromosomes from the cache that are no longer in use in order to avoid memory issues.
      *
      * @param activeChromosomes The list of active chromosomes.
@@ -151,16 +177,8 @@
 
         Set<IChromosome<T>> cachedChromosomes = new HashSet(chromosomeToCacheIndex.keySet());
 
-<<<<<<< HEAD
-        MATE.log_acc("retrieving fitness values for chromosome " + chromosome);
-        List<Double> coveredPercentage = FitnessUtils.getFitness(chromosome, lines,
-                FitnessFunction.LINE_PERCENTAGE_COVERAGE);
-        for (int i = 0; i < coveredPercentage.size(); i++) {
-            cache.get(lines.get(i)).put(chromosome, coveredPercentage.get(i));
-=======
         for (IChromosome<T> activeChromosome : activeChromosomes) {
             cachedChromosomes.remove(activeChromosome);
->>>>>>> a907f5c3
         }
 
         for (IChromosome<T> inactiveChromosome : cachedChromosomes) {

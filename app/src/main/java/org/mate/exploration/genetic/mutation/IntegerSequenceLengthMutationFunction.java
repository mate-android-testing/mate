--- conflicted
+++ resolved
@@ -27,11 +27,7 @@
     }
 
     /**
-<<<<<<< HEAD
-     * Performs a mutation that addes and/or removes genes from the given chromosome.
-=======
      * Performs a mutation that adds and/or removes genes from the given chromosome.
->>>>>>> 50573150
      *
      * @param chromosome The chromosome to be mutated.
      * @return Returns the mutated chromosome.

package org.mate.exploration.genetic.fitness;

import org.mate.Registry;
import org.mate.exploration.genetic.chromosome.IChromosome;
import org.mate.model.TestCase;
import org.mate.model.TestSuite;

import java.util.HashSet;
import java.util.List;
import java.util.Set;

/**
 * Provides an fitness function that objective is to maximize the number of visited activities.
 */
public class ActivityFitnessFunction<T> implements IFitnessFunction<T> {

    /**
     * Returns the number of visited activities.
     *
     * @param chromosome The chromosome for which the fitness should be evaluated.
     * @return Returns the number of visited activities.
     */
    @Override
    public double getFitness(IChromosome<T> chromosome) {
        if (chromosome.getValue() instanceof TestCase) {
            return ((TestCase) chromosome.getValue()).getVisitedActivities().size();
        } else if (chromosome instanceof TestSuite) {
            Set<String> coveredActivities = new HashSet<>();
            for (TestCase testCase : ((TestSuite) chromosome.getValue()).getTestCases()) {
                coveredActivities.addAll(testCase.getVisitedActivities());
            }
            return coveredActivities.size();
        } else {
            throw new UnsupportedOperationException("Chromosome type "
                    + chromosome.getValue().getClass() + "not yet supported!");
        }
    }

    /**
     * Returns whether this fitness function is maximising or not.
     *
     * @return Returns {@code true} since this fitness functions aims to maximise the number of
     *          visited activities.
     */
    @Override
    public boolean isMaximizing() {
        return true;
    }

    /**
     * Returns the normalised fitness value, i.e. the number of visited activities divided by
     * the number of activities in total.
     *
     * @param chromosome The chromosome for which the normalised fitness should be evaluated.
     * @return Returns the normalised fitness value bounded in [0,1].
     */
    @Override
<<<<<<< HEAD
    public double getNormalizedFitness(IChromosome<T> chromosome) {
        List<String> activities = Registry.getEnvironmentManager().getActivityNames();
        return getFitness(chromosome) / activities.size();
=======
    public double getNormalizedFitness(IChromosome<TestCase> chromosome) {
        List<String> activityNames = Registry.getUiAbstractionLayer().getActivityNames();
        return getFitness(chromosome) / activityNames.size();
>>>>>>> 7778ac4c
    }
}<|MERGE_RESOLUTION|>--- conflicted
+++ resolved
@@ -55,14 +55,8 @@
      * @return Returns the normalised fitness value bounded in [0,1].
      */
     @Override
-<<<<<<< HEAD
     public double getNormalizedFitness(IChromosome<T> chromosome) {
-        List<String> activities = Registry.getEnvironmentManager().getActivityNames();
+        List<String> activities = Registry.getUiAbstractionLayer().getActivityNames();
         return getFitness(chromosome) / activities.size();
-=======
-    public double getNormalizedFitness(IChromosome<TestCase> chromosome) {
-        List<String> activityNames = Registry.getUiAbstractionLayer().getActivityNames();
-        return getFitness(chromosome) / activityNames.size();
->>>>>>> 7778ac4c
     }
 }
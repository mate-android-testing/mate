--- conflicted
+++ resolved
@@ -36,13 +36,10 @@
     public static final String BIG_POPULATION_SIZE_KEY = "big_population_size";
     public static final String P_SAMPLE_RANDOM_KEY = "p_sample_random";
     public static final String FOCUSED_SEARCH_START_KEY = "focused_search_start";
-<<<<<<< HEAD
     public static final String NOVELTY_THRESHOLD_KEY = "novelty_threshold";
     public static final String ARCHIVE_LIMIT_KEY = "archive_limit";
     public static final String NEAREST_NEIGHBOURS_KEY = "nearest_neighbours";
-=======
     public static final String MUTATION_RATE_KEY ="mutation_rate";
->>>>>>> 44471dd2
 
     private Properties properties;
 
@@ -203,7 +200,6 @@
         return this;
     }
 
-<<<<<<< HEAD
     public GeneticAlgorithmBuilder withNoveltyThreshold(double noveltyThreshold) {
         properties.setProperty(NOVELTY_THRESHOLD_KEY, String.valueOf(noveltyThreshold));
         return this;
@@ -216,10 +212,11 @@
 
     public GeneticAlgorithmBuilder withNearestNeighbours(int nearestNeighbours) {
         properties.setProperty(NEAREST_NEIGHBOURS_KEY, String.valueOf(nearestNeighbours));
-=======
+        return this;
+    }
+
     public GeneticAlgorithmBuilder withMutationRate(int mutationRate) {
         properties.setProperty(MUTATION_RATE_KEY, String.valueOf(mutationRate));
->>>>>>> 44471dd2
         return this;
     }
 

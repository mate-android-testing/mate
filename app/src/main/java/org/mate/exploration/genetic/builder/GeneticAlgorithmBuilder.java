package org.mate.exploration.genetic.builder;

import org.mate.MATE;
import org.mate.exploration.genetic.algorithm.Algorithm;
import org.mate.exploration.genetic.chromosome_factory.ChromosomeFactory;
import org.mate.exploration.genetic.core.IGeneticAlgorithm;
import org.mate.exploration.genetic.crossover.CrossOverFunction;
import org.mate.exploration.genetic.fitness.FitnessFunction;
import org.mate.exploration.genetic.mutation.MutationFunction;
import org.mate.exploration.genetic.selection.SelectionFunction;
import org.mate.exploration.genetic.termination.TerminationCondition;

import java.util.Locale;
import java.util.Properties;

/**
 * Provides a genetic algorithm builder for {@link org.mate.exploration.genetic.core.GeneticAlgorithm}s.
 */
public class GeneticAlgorithmBuilder {

    public static final Locale FORMAT_LOCALE = Locale.US;
    public static final String TRUE_STRING = "true";
    public static final String ALGORITHM_KEY = "algorithm";
    public static final String FITNESS_FUNCTION_KEY_FORMAT = "fitness_function_%d";
    public static final String FITNESS_FUNCTION_ARG_KEY_FORMAT = "fitness_function_%d_arg";
    public static final String CHROMOSOME_FACTORY_KEY = "chromosome_factory";
    public static final String MAX_NUM_EVENTS_KEY = "num_events";
    public static final String USE_DEFAULTS_KEY = "use_defaults";
    public static final String TERMINATION_CONDITION_KEY = "termination_condition";
    public static final String NUMBER_ITERATIONS_KEY = "number_of_iterations";
    public static final String SELECTION_FUNCTION_KEY = "selection_function";
    public static final String CROSSOVER_FUNCTION_KEY = "crossover_function";
    public static final String MUTATION_FUNCTION_KEY = "mutation_function";
    public static final String NUM_TESTCASES_KEY = "num_test_cases";
    public static final String POPULATION_SIZE_KEY = "population_size";
    public static final String P_MUTATE_KEY = "p_mutate";
    public static final String P_CROSSOVER_KEY = "p_crossover";
    public static final String AMOUNT_FITNESS_FUNCTIONS_KEY = "amount_fitness_functions";
    public static final String BIG_POPULATION_SIZE_KEY = "big_population_size";
    public static final String P_SAMPLE_RANDOM_KEY = "p_sample_random";
    public static final String FOCUSED_SEARCH_START_KEY = "focused_search_start";
    public static final String MUTATION_RATE_KEY = "mutation_rate";
<<<<<<< HEAD
    public static final String NOVELTY_THRESHOLD_KEY = "novelty_threshold";
    public static final String ARCHIVE_LIMIT_KEY = "archive_limit";
    public static final String NEAREST_NEIGHBOURS_KEY = "nearest_neighbours";
=======
>>>>>>> 953ab3aa

    /**
     * The list of properties..
     */
    private final Properties properties;

    /**
     * Initialises the genetic algorithm builder.
     */
    public GeneticAlgorithmBuilder() {
        properties = new Properties();
        properties.setProperty(USE_DEFAULTS_KEY, TRUE_STRING);
        properties.setProperty(AMOUNT_FITNESS_FUNCTIONS_KEY, "0");
    }

    /**
     * Disables the usage of default values.
     *
     * @return Returns the current builder state.
     */
    public GeneticAlgorithmBuilder noDefaults() {
        properties.remove(USE_DEFAULTS_KEY);
        return this;
    }

    /**
     * Specifies the genetic algorithm.
     *
     * @param algorithm The genetic algorithm that should be used.
     * @return Returns the current builder state.
     */
    public GeneticAlgorithmBuilder withAlgorithm(Algorithm algorithm) {

        properties.setProperty(ALGORITHM_KEY, algorithm.name());

        // TODO: Remove once all properties are enforced via the mate.properties file!
        if (org.mate.Properties.ALGORITHM() == null) {
            org.mate.Properties.setProperty("algorithm", algorithm);
        }

        return this;
    }

    /**
     * Specifies the chromosome factory of the genetic algorithm.
     *
     * @param chromosomeFactory The chromosome factory that should be used.
     * @return Returns the current builder state.
     */
    public GeneticAlgorithmBuilder withChromosomeFactory(ChromosomeFactory chromosomeFactory) {

        properties.setProperty(CHROMOSOME_FACTORY_KEY, chromosomeFactory.name());

        // TODO: Remove once all properties are enforced via the mate.properties file!
        if (org.mate.Properties.CHROMOSOME_FACTORY() == null) {
            org.mate.Properties.setProperty("chromosome_factory", chromosomeFactory);
        }

        return this;
    }

    /**
     * Specifies the selection function of the genetic algorithm.
     *
     * @param selectionFunction The selection function that should be used.
     * @return Returns the current builder state.
     */
    public GeneticAlgorithmBuilder withSelectionFunction(SelectionFunction selectionFunction) {

        properties.setProperty(SELECTION_FUNCTION_KEY, selectionFunction.name());

        // TODO: Remove once all properties are enforced via the mate.properties file!
        if (org.mate.Properties.SELECTION_FUNCTION() == null) {
            org.mate.Properties.setProperty("selection_function", selectionFunction);
        }

        return this;
    }

    /**
     * Specifies the crossover function of the genetic algorithm.
     *
     * @param crossoverFunction The crossover function that should be used.
     * @return Returns the current builder state.
     */
    public GeneticAlgorithmBuilder withCrossoverFunction(CrossOverFunction crossoverFunction) {

        properties.setProperty(CROSSOVER_FUNCTION_KEY, crossoverFunction.name());

        // TODO: Remove once all properties are enforced via the mate.properties file!
        if (org.mate.Properties.CROSSOVER_FUNCTION() == null) {
            org.mate.Properties.setProperty("crossover_function", crossoverFunction);
        }

        return this;
    }

    /**
     * Specifies the mutation function of the genetic algorithm.
     *
     * @param mutationFunction The mutation function that should be used.
     * @return Returns the current builder state.
     */
    public GeneticAlgorithmBuilder withMutationFunction(MutationFunction mutationFunction) {

        properties.setProperty(MUTATION_FUNCTION_KEY, mutationFunction.name());

        // TODO: Remove once all properties are enforced via the mate.properties file!
        if (org.mate.Properties.MUTATION_FUNCTION() == null) {
            org.mate.Properties.setProperty("mutation_function", mutationFunction);
        }

        return this;
    }

    /**
     * Specifies the fitness function of the genetic algorithm.
     *
     * @param fitnessFunction The fitness function that should be used.
     * @return Returns the current builder state.
     */
    public GeneticAlgorithmBuilder withFitnessFunction(FitnessFunction fitnessFunction) {

        int amountFitnessFunctions = Integer.parseInt(
                properties.getProperty(AMOUNT_FITNESS_FUNCTIONS_KEY));
        properties.setProperty(AMOUNT_FITNESS_FUNCTIONS_KEY,
                String.valueOf(amountFitnessFunctions + 1));

        String key = String.format(FORMAT_LOCALE, FITNESS_FUNCTION_KEY_FORMAT,
                amountFitnessFunctions);
        properties.setProperty(key, fitnessFunction.name());

        // TODO: Remove once all properties are enforced via the mate.properties file!
        if (org.mate.Properties.FITNESS_FUNCTION() == null) {
            org.mate.Properties.setProperty("fitness_function", fitnessFunction);
        }
        return this;
    }

    /**
     * Specifies the fitness function of the genetic algorithm with a custom function argument.
     *
     * @param arg1 The custom function argument.
     * @param fitnessFunction The fitness function that should be used.
     * @return Returns the current builder state.
     */
    public GeneticAlgorithmBuilder withFitnessFunction(FitnessFunction fitnessFunction, String arg1) {

        int amountFitnessFunctions = Integer.parseInt(
                properties.getProperty(AMOUNT_FITNESS_FUNCTIONS_KEY));

        String key = String.format(FORMAT_LOCALE, FITNESS_FUNCTION_ARG_KEY_FORMAT,
                amountFitnessFunctions);

        properties.setProperty(key, arg1);

        withFitnessFunction(fitnessFunction);
        return this;
    }

    /**
     * Specifies the termination condition of the genetic algorithm.
     *
     * @param terminationCondition The termination condition that should be used.
     * @return Returns the current builder state.
     */
    public GeneticAlgorithmBuilder withTerminationCondition(TerminationCondition terminationCondition) {

        properties.setProperty(TERMINATION_CONDITION_KEY, terminationCondition.name());

        // TODO: Remove once all properties are enforced via the mate.properties file!
        if (org.mate.Properties.TERMINATION_CONDITION() == null) {
            org.mate.Properties.setProperty("termination_condition", terminationCondition);
        }

        return this;
    }

    /**
     * Specifies the number of test cases per test suite.
     *
     * @param numTestCases The number of test cases per test suite.
     * @return Returns the current builder state.
     */
    public GeneticAlgorithmBuilder withNumTestCases(int numTestCases) {
        properties.setProperty(NUM_TESTCASES_KEY, String.valueOf(numTestCases));
        return this;
    }

    /**
     * Specifies the maximal number of actions per test case.
     *
     * @param maxNumEvents The maximal number of actions per test case.
     * @return Returns the current builder state.
     */
    public GeneticAlgorithmBuilder withMaxNumEvents(int maxNumEvents) {
        properties.setProperty(MAX_NUM_EVENTS_KEY, String.valueOf(maxNumEvents));
        return this;
    }

    /**
     * Specifies the number of iterations for the
     * {@link org.mate.exploration.genetic.termination.IterTerminationCondition}.
     *
     * @param numberIterations The number of iterations.
     * @return Returns the current builder state.
     */
    public GeneticAlgorithmBuilder withNumberIterations(int numberIterations) {
        properties.setProperty(NUMBER_ITERATIONS_KEY, String.valueOf(numberIterations));
        return this;
    }

    /**
     * Specifies the population size.
     *
     * @param populationSize The population size.
     * @return Returns the current builder state.
     */
    public GeneticAlgorithmBuilder withPopulationSize(int populationSize) {
        properties.setProperty(POPULATION_SIZE_KEY, String.valueOf(populationSize));
        return this;
    }

    /**
     * Specifies the big population size.
     *
     * @param bigPopulationSize The big population size.
     * @return Returns the current builder state.
     */
    public GeneticAlgorithmBuilder withBigPopulationSize(int bigPopulationSize) {
        properties.setProperty(BIG_POPULATION_SIZE_KEY, String.valueOf(bigPopulationSize));
        return this;
    }

    /**
     * Specifies the probability for mutation.
     *
     * @param pMutate The probability for mutation.
     * @return Returns the current builder state.
     */
    public GeneticAlgorithmBuilder withPMutate(double pMutate) {
        properties.setProperty(P_MUTATE_KEY, String.valueOf(pMutate));
        return this;
    }

<<<<<<< HEAD
=======
    /**
     * Specifies the probability for crossover.
     *
     * @param pCrossover The probability for crossover.
     * @return Returns the current builder state.
     */
>>>>>>> 953ab3aa
    public GeneticAlgorithmBuilder withPCrossover(double pCrossover) {
        properties.setProperty(P_CROSSOVER_KEY, String.valueOf(pCrossover));
        return this;
    }

    /**
     * Specifies the probability for random sampling used in
     * {@link org.mate.exploration.genetic.algorithm.MIO}.
     *
     * @param pSampleRandom The probability for random sampling.
     * @return Returns the current builder state.
     */
    public GeneticAlgorithmBuilder withPSampleRandom(double pSampleRandom) {
        properties.setProperty(P_SAMPLE_RANDOM_KEY, String.valueOf(pSampleRandom));
        return this;
    }

    /**
     * Specifies the percentage of the search budget after which the focused search should start,
     * which is used in {@link org.mate.exploration.genetic.algorithm.MIO}.
     *
     * @param focusedSearchStart The percentage after which the focused search should start.
     * @return Returns the current builder state.
     */
    public GeneticAlgorithmBuilder withFocusedSearchStart(double focusedSearchStart) {
        properties.setProperty(FOCUSED_SEARCH_START_KEY, String.valueOf(focusedSearchStart));
        return this;
    }

<<<<<<< HEAD
    public GeneticAlgorithmBuilder withNoveltyThreshold(double noveltyThreshold) {
        properties.setProperty(NOVELTY_THRESHOLD_KEY, String.valueOf(noveltyThreshold));
        return this;
    }

    public GeneticAlgorithmBuilder withArchiveLimit(int archiveLimit) {
        properties.setProperty(ARCHIVE_LIMIT_KEY, String.valueOf(archiveLimit));
        return this;
    }

    public GeneticAlgorithmBuilder withNearestNeighbours(int nearestNeighbours) {
        properties.setProperty(NEAREST_NEIGHBOURS_KEY, String.valueOf(nearestNeighbours));
        return this;
    }

=======
    /**
     * Specifies the mutation rate used in {@link org.mate.exploration.genetic.algorithm.MIO}.
     *
     * @param mutationRate The mutation rate.
     * @return Returns the current builder state.
     */
>>>>>>> 953ab3aa
    public GeneticAlgorithmBuilder withMutationRate(int mutationRate) {
        properties.setProperty(MUTATION_RATE_KEY, String.valueOf(mutationRate));
        return this;
    }

    /**
     * Builds the genetic algorithm by consuming the specified properties.
     *
     * @param <T> The type wrapped by the chromosomes.
     * @return Returns the constructed genetic algorithm.
     */
    public <T> IGeneticAlgorithm<T> build() {
        MATE.log_acc("Building genetic algorithm with properties:");
        for (String key : properties.stringPropertyNames()) {
            if (key.startsWith("fitness_function")
                    && Integer.parseInt(properties.getProperty(AMOUNT_FITNESS_FUNCTIONS_KEY)) > 5) {
                continue;
            }
            MATE.log_acc("Key: " + key + ", Value: " + properties.getProperty(key));
        }
        return GeneticAlgorithmProvider.getGeneticAlgorithm(properties);
    }
}<|MERGE_RESOLUTION|>--- conflicted
+++ resolved
@@ -40,12 +40,9 @@
     public static final String P_SAMPLE_RANDOM_KEY = "p_sample_random";
     public static final String FOCUSED_SEARCH_START_KEY = "focused_search_start";
     public static final String MUTATION_RATE_KEY = "mutation_rate";
-<<<<<<< HEAD
     public static final String NOVELTY_THRESHOLD_KEY = "novelty_threshold";
     public static final String ARCHIVE_LIMIT_KEY = "archive_limit";
     public static final String NEAREST_NEIGHBOURS_KEY = "nearest_neighbours";
-=======
->>>>>>> 953ab3aa
 
     /**
      * The list of properties..
@@ -291,15 +288,12 @@
         return this;
     }
 
-<<<<<<< HEAD
-=======
     /**
      * Specifies the probability for crossover.
      *
      * @param pCrossover The probability for crossover.
      * @return Returns the current builder state.
      */
->>>>>>> 953ab3aa
     public GeneticAlgorithmBuilder withPCrossover(double pCrossover) {
         properties.setProperty(P_CROSSOVER_KEY, String.valueOf(pCrossover));
         return this;
@@ -329,7 +323,6 @@
         return this;
     }
 
-<<<<<<< HEAD
     public GeneticAlgorithmBuilder withNoveltyThreshold(double noveltyThreshold) {
         properties.setProperty(NOVELTY_THRESHOLD_KEY, String.valueOf(noveltyThreshold));
         return this;
@@ -345,14 +338,12 @@
         return this;
     }
 
-=======
     /**
      * Specifies the mutation rate used in {@link org.mate.exploration.genetic.algorithm.MIO}.
      *
      * @param mutationRate The mutation rate.
      * @return Returns the current builder state.
      */
->>>>>>> 953ab3aa
     public GeneticAlgorithmBuilder withMutationRate(int mutationRate) {
         properties.setProperty(MUTATION_RATE_KEY, String.valueOf(mutationRate));
         return this;

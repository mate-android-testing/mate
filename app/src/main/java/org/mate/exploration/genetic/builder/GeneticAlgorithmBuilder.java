package org.mate.exploration.genetic.builder;

import org.mate.MATE;
import org.mate.exploration.genetic.algorithm.Algorithm;
import org.mate.exploration.genetic.chromosome_factory.ChromosomeFactory;
import org.mate.exploration.genetic.core.IGeneticAlgorithm;
import org.mate.exploration.genetic.crossover.CrossOverFunction;
import org.mate.exploration.genetic.fitness.FitnessFunction;
import org.mate.exploration.genetic.mutation.MutationFunction;
import org.mate.exploration.genetic.selection.SelectionFunction;
import org.mate.exploration.genetic.termination.TerminationCondition;
import org.mate.exploration.genetic.util.ge.GEMappingFunction;

import java.util.Locale;
import java.util.Properties;

/**
 * Provides a genetic algorithm builder for {@link org.mate.exploration.genetic.core.GeneticAlgorithm}s.
 */
public class GeneticAlgorithmBuilder {

    public static final Locale FORMAT_LOCALE = Locale.US;
    public static final String TRUE_STRING = "true";
    public static final String ALGORITHM_KEY = "algorithm";
    public static final String FITNESS_FUNCTION_KEY_FORMAT = "fitness_function_%d";
    public static final String FITNESS_FUNCTION_ARG_KEY_FORMAT = "fitness_function_%d_arg";
    public static final String CROSSOVER_FUNCTION_KEY_FORMAT = "crossover_function_%d";
    public static final String MUTATION_FUNCTION_KEY_FORMAT = "mutation_function_%d";
    public static final String CHROMOSOME_FACTORY_KEY = "chromosome_factory";
    public static final String MAX_NUM_EVENTS_KEY = "num_events";
    public static final String USE_DEFAULTS_KEY = "use_defaults";
    public static final String TERMINATION_CONDITION_KEY = "termination_condition";
    public static final String NUMBER_ITERATIONS_KEY = "number_of_iterations";
    public static final String SELECTION_FUNCTION_KEY = "selection_function";
    public static final String NUM_TESTCASES_KEY = "num_test_cases";
    public static final String POPULATION_SIZE_KEY = "population_size";
    public static final String P_MUTATE_KEY = "p_mutate";
    public static final String P_CROSSOVER_KEY = "p_crossover";
    public static final String AMOUNT_FITNESS_FUNCTIONS_KEY = "amount_fitness_functions";
    public static final String AMOUNT_CROSSOVER_FUNCTIONS_KEY = "amount_crossover_functions";
    public static final String AMOUNT_MUTATION_FUNCTIONS_KEY = "amount_mutation_functions";
    public static final String BIG_POPULATION_SIZE_KEY = "big_population_size";
    public static final String P_SAMPLE_RANDOM_KEY = "p_sample_random";
    public static final String FOCUSED_SEARCH_START_KEY = "focused_search_start";
    public static final String MUTATION_RATE_KEY = "mutation_rate";
    public static final String NOVELTY_THRESHOLD_KEY = "novelty_threshold";
    public static final String ARCHIVE_LIMIT_KEY = "archive_limit";
    public static final String NEAREST_NEIGHBOURS_KEY = "nearest_neighbours";
    public static final String GE_MAPPING_FUNCTION_KEY = "ge_mapping_function";
    public static final String USE_GENO_TO_PHENO_KEY = "geno_to_pheno";

    /**
     * The list of properties..
     */
    private final Properties properties;

    /**
     * Initialises the genetic algorithm builder.
     */
    public GeneticAlgorithmBuilder() {
        properties = new Properties();
        properties.setProperty(USE_DEFAULTS_KEY, TRUE_STRING);
        properties.setProperty(AMOUNT_FITNESS_FUNCTIONS_KEY, "0");
    }

    /**
     * Disables the usage of default values.
     *
     * @return Returns the current builder state.
     */
    public GeneticAlgorithmBuilder noDefaults() {
        properties.remove(USE_DEFAULTS_KEY);
        return this;
    }

    /**
     * Specifies the genetic algorithm.
     *
     * @param algorithm The genetic algorithm that should be used.
     * @return Returns the current builder state.
     */
    public GeneticAlgorithmBuilder withAlgorithm(Algorithm algorithm) {

        properties.setProperty(ALGORITHM_KEY, algorithm.name());

        // TODO: Remove once all properties are enforced via the mate.properties file!
        if (org.mate.Properties.ALGORITHM() == null) {
            org.mate.Properties.setProperty("algorithm", algorithm);
        }

        return this;
    }

    /**
     * Specifies the chromosome factory of the genetic algorithm.
     *
     * @param chromosomeFactory The chromosome factory that should be used.
     * @return Returns the current builder state.
     */
    public GeneticAlgorithmBuilder withChromosomeFactory(ChromosomeFactory chromosomeFactory) {

        properties.setProperty(CHROMOSOME_FACTORY_KEY, chromosomeFactory.name());

        // TODO: Remove once all properties are enforced via the mate.properties file!
        if (org.mate.Properties.CHROMOSOME_FACTORY() == null) {
            org.mate.Properties.setProperty("chromosome_factory", chromosomeFactory);
        }

        return this;
    }

    /**
     * Specifies the selection function of the genetic algorithm.
     *
     * @param selectionFunction The selection function that should be used.
     * @return Returns the current builder state.
     */
    public GeneticAlgorithmBuilder withSelectionFunction(SelectionFunction selectionFunction) {

        properties.setProperty(SELECTION_FUNCTION_KEY, selectionFunction.name());

        // TODO: Remove once all properties are enforced via the mate.properties file!
        if (org.mate.Properties.SELECTION_FUNCTION() == null) {
            org.mate.Properties.setProperty("selection_function", selectionFunction);
        }

        return this;
    }

    /**
     * Specifies the crossover function of the genetic algorithm.
     *
     * @param crossoverFunction The crossover function that should be used.
     * @return Returns the current builder state.
     */
    public GeneticAlgorithmBuilder withCrossoverFunction(CrossOverFunction crossoverFunction) {
        return withCrossoverFunctions(new CrossOverFunction[] { crossoverFunction });
    }

    /**
     * Specifies the crossover functions of the genetic algorithm.
     *
     * @param crossoverFunctions A list of crossover functions that should be used.
     * @return Returns the current builder state.
     */
    public GeneticAlgorithmBuilder withCrossoverFunctions(CrossOverFunction[] crossoverFunctions) {

        for (int i = 0; i < crossoverFunctions.length; i++) {
            String key = String.format(FORMAT_LOCALE, CROSSOVER_FUNCTION_KEY_FORMAT, i);
            properties.setProperty(key, crossoverFunctions[i].name());
        }

        properties.setProperty(AMOUNT_CROSSOVER_FUNCTIONS_KEY, String.valueOf(crossoverFunctions.length));

        // TODO: Remove once all properties are enforced via the mate.properties file!
        if (org.mate.Properties.CROSSOVER_FUNCTIONS() == null) {
            org.mate.Properties.setProperty("crossover_functions", crossoverFunctions);
        }

        return this;
    }

    /**
     * Specifies the mutation function of the genetic algorithm.
     *
     * @param mutationFunction The mutation function that should be used.
     * @return Returns the current builder state.
     */
    public GeneticAlgorithmBuilder withMutationFunction(MutationFunction mutationFunction) {
        return withMutationFunctions(new MutationFunction[] {mutationFunction});
    }

    /**
     * Specifies the mutation functions of the genetic algorithm.
     *
     * @param mutationFunctions A list of mutation functions that should be used.
     * @return Returns the current builder state.
     */
    public GeneticAlgorithmBuilder withMutationFunctions(MutationFunction[] mutationFunctions) {

        for (int i = 0; i < mutationFunctions.length; i++) {
            String key = String.format(FORMAT_LOCALE, MUTATION_FUNCTION_KEY_FORMAT, i);
            properties.setProperty(key, mutationFunctions[i].name());
        }

        properties.setProperty(AMOUNT_MUTATION_FUNCTIONS_KEY, String.valueOf(mutationFunctions.length));

        // TODO: Remove once all properties are enforced via the mate.properties file!
        if (org.mate.Properties.MUTATION_FUNCTIONS() == null) {
            org.mate.Properties.setProperty("mutation_functions", mutationFunctions);
        }

        return this;
    }

    /**
     * Specifies the fitness function of the genetic algorithm.
     *
     * @param fitnessFunction The fitness function that should be used.
     * @return Returns the current builder state.
     */
    public GeneticAlgorithmBuilder withFitnessFunction(FitnessFunction fitnessFunction) {
        return withFitnessFunctions(new FitnessFunction[]{fitnessFunction});
    }

    /**
     * Specifies the fitness function of the genetic algorithm.
     *
     * @param fitnessFunction The fitness function that should be used.
     * @param arg An optional argument for the fitness function.
     * @return Returns the current builder state.
     */
    public GeneticAlgorithmBuilder withFitnessFunction(FitnessFunction fitnessFunction, String arg) {
        return withFitnessFunctions(new FitnessFunction[]{fitnessFunction}, new String[]{arg});
    }

    /**
     * Specifies the fitness functions in a many-objective search algorithm like MIO or MOSA.
     *
     * @param fitnessFunction The fitness function that should be used for each objective.
     * @param numberOfObjectives The number of objectives, e.g. branches.
     * @return Returns the current builder state.
     */
    public GeneticAlgorithmBuilder withFitnessFunctions(FitnessFunction fitnessFunction, int numberOfObjectives) {

        FitnessFunction[] fitnessFunctions = new FitnessFunction[numberOfObjectives];

        for (int i = 0; i < numberOfObjectives; i++) {
            String key = String.format(FORMAT_LOCALE, FITNESS_FUNCTION_KEY_FORMAT, i);
            properties.setProperty(key, fitnessFunction.name());
            fitnessFunctions[i] = fitnessFunction;
        }

        properties.setProperty(AMOUNT_FITNESS_FUNCTIONS_KEY, String.valueOf(numberOfObjectives));

        // TODO: Remove once all properties are enforced via the mate.properties file!
        if (org.mate.Properties.FITNESS_FUNCTIONS() == null) {
            org.mate.Properties.setProperty("fitness_functions", fitnessFunctions);
        }

        return this;
    }

    /**
<<<<<<< HEAD
     * Specifies the algorithms fitness functions to be Geno To Pheno Type.
     *
     * @return Returns the current builder state.
     */
    public GeneticAlgorithmBuilder withGenoToPhenoType() {
        properties.setProperty(USE_GENO_TO_PHENO_KEY, "true");

        if (!org.mate.Properties.USE_GENO_TO_PHENO()) {
            org.mate.Properties.setProperty("use_geno_to_pheno", true);
=======
     * Specifies the fitness functions of the genetic algorithm.
     *
     * @param fitnessFunctions A list of fitness functions that should be used.
     * @return Returns the current builder state.
     */
    public GeneticAlgorithmBuilder withFitnessFunctions(FitnessFunction[] fitnessFunctions) {

        for (int i = 0; i < fitnessFunctions.length; i++) {
            String key = String.format(FORMAT_LOCALE, FITNESS_FUNCTION_KEY_FORMAT, i);
            properties.setProperty(key, fitnessFunctions[i].name());
        }

        properties.setProperty(AMOUNT_FITNESS_FUNCTIONS_KEY, String.valueOf(fitnessFunctions.length));

        // TODO: Remove once all properties are enforced via the mate.properties file!
        if (org.mate.Properties.FITNESS_FUNCTIONS() == null) {
            org.mate.Properties.setProperty("fitness_functions", fitnessFunctions);
>>>>>>> 90731ab8
        }

        return this;
    }

    /**
     * Specifies the fitness functions of the genetic algorithm with a custom fitness function argument.
     *
     * @param args A custom fitness function argument for each fitness function.
     * @param fitnessFunctions A list of fitness function that should be used.
     * @return Returns the current builder state.
     */
    public GeneticAlgorithmBuilder withFitnessFunctions(FitnessFunction[] fitnessFunctions, String[] args) {

<<<<<<< HEAD
        String key = String.format(FORMAT_LOCALE, FITNESS_FUNCTION_ARG_KEY_FORMAT,
                fitnessFunctions.length - 1);
=======
        // each fitness function has a single argument
        assert fitnessFunctions.length == args.length;
>>>>>>> 90731ab8

        for (int i = 0; i < args.length; i++) {
            String key = String.format(FORMAT_LOCALE, FITNESS_FUNCTION_ARG_KEY_FORMAT, i);
            properties.setProperty(key, args[i]);
        }

        withFitnessFunctions(fitnessFunctions);
        return this;
    }

    /**
     * Specifies the termination condition of the genetic algorithm.
     *
     * @param terminationCondition The termination condition that should be used.
     * @return Returns the current builder state.
     */
    public GeneticAlgorithmBuilder withTerminationCondition(TerminationCondition terminationCondition) {

        properties.setProperty(TERMINATION_CONDITION_KEY, terminationCondition.name());

        // TODO: Remove once all properties are enforced via the mate.properties file!
        if (org.mate.Properties.TERMINATION_CONDITION() == null) {
            org.mate.Properties.setProperty("termination_condition", terminationCondition);
        }

        return this;
    }

    /**
     * Specifies the number of test cases per test suite.
     *
     * @param numTestCases The number of test cases per test suite.
     * @return Returns the current builder state.
     */
    public GeneticAlgorithmBuilder withNumTestCases(int numTestCases) {
        properties.setProperty(NUM_TESTCASES_KEY, String.valueOf(numTestCases));
        return this;
    }

    /**
     * Specifies the maximal number of actions per test case.
     *
     * @param maxNumEvents The maximal number of actions per test case.
     * @return Returns the current builder state.
     */
    public GeneticAlgorithmBuilder withMaxNumEvents(int maxNumEvents) {
        properties.setProperty(MAX_NUM_EVENTS_KEY, String.valueOf(maxNumEvents));
        return this;
    }

    /**
     * Specifies the number of iterations for the
     * {@link org.mate.exploration.genetic.termination.IterTerminationCondition}.
     *
     * @param numberIterations The number of iterations.
     * @return Returns the current builder state.
     */
    public GeneticAlgorithmBuilder withNumberIterations(int numberIterations) {
        properties.setProperty(NUMBER_ITERATIONS_KEY, String.valueOf(numberIterations));
        return this;
    }

    /**
     * Specifies the population size.
     *
     * @param populationSize The population size.
     * @return Returns the current builder state.
     */
    public GeneticAlgorithmBuilder withPopulationSize(int populationSize) {
        properties.setProperty(POPULATION_SIZE_KEY, String.valueOf(populationSize));
        return this;
    }

    /**
     * Specifies the big population size.
     *
     * @param bigPopulationSize The big population size.
     * @return Returns the current builder state.
     */
    public GeneticAlgorithmBuilder withBigPopulationSize(int bigPopulationSize) {
        properties.setProperty(BIG_POPULATION_SIZE_KEY, String.valueOf(bigPopulationSize));
        return this;
    }

    /**
     * Specifies the probability for mutation.
     *
     * @param pMutate The probability for mutation.
     * @return Returns the current builder state.
     */
    public GeneticAlgorithmBuilder withPMutate(double pMutate) {
        properties.setProperty(P_MUTATE_KEY, String.valueOf(pMutate));
        return this;
    }

    /**
     * Specifies the probability for crossover.
     *
     * @param pCrossover The probability for crossover.
     * @return Returns the current builder state.
     */
    public GeneticAlgorithmBuilder withPCrossover(double pCrossover) {
        properties.setProperty(P_CROSSOVER_KEY, String.valueOf(pCrossover));
        return this;
    }

    /**
     * Specifies the probability for random sampling used in
     * {@link org.mate.exploration.genetic.algorithm.MIO}.
     *
     * @param pSampleRandom The probability for random sampling.
     * @return Returns the current builder state.
     */
    public GeneticAlgorithmBuilder withPSampleRandom(double pSampleRandom) {
        properties.setProperty(P_SAMPLE_RANDOM_KEY, String.valueOf(pSampleRandom));
        return this;
    }

    /**
     * Specifies the percentage of the search budget after which the focused search should start,
     * which is used in {@link org.mate.exploration.genetic.algorithm.MIO}.
     *
     * @param focusedSearchStart The percentage after which the focused search should start.
     * @return Returns the current builder state.
     */
    public GeneticAlgorithmBuilder withFocusedSearchStart(double focusedSearchStart) {
        properties.setProperty(FOCUSED_SEARCH_START_KEY, String.valueOf(focusedSearchStart));
        return this;
    }

    /**
     * Specifies the novelty threshold for {@link org.mate.exploration.genetic.algorithm.NoveltySearch}.
     *
     * @param noveltyThreshold The novelty threshold.
     * @return Returns the current builder state.
     */
    public GeneticAlgorithmBuilder withNoveltyThreshold(double noveltyThreshold) {
        properties.setProperty(NOVELTY_THRESHOLD_KEY, String.valueOf(noveltyThreshold));
        return this;
    }

    /**
     * Specifies the archive size limit used in {@link org.mate.exploration.genetic.algorithm.NoveltySearch}.
     *
     * @param archiveLimit The archive size limit.
     * @return Returns the current builder state.
     */
    public GeneticAlgorithmBuilder withArchiveLimit(int archiveLimit) {
        properties.setProperty(ARCHIVE_LIMIT_KEY, String.valueOf(archiveLimit));
        return this;
    }

    /**
     * Specifies the number of nearest neighbours used in {@link org.mate.exploration.genetic.algorithm.NoveltySearch}.
     *
     * @param nearestNeighbours The number of nearest neighbours k.
     * @return Returns the current builder state.
     */
    public GeneticAlgorithmBuilder withNearestNeighbours(int nearestNeighbours) {
        properties.setProperty(NEAREST_NEIGHBOURS_KEY, String.valueOf(nearestNeighbours));
        return this;
    }

    /**
     * Specifies the mutation rate used in {@link org.mate.exploration.genetic.algorithm.MIO}.
     *
     * @param mutationRate The mutation rate.
     * @return Returns the current builder state.
     */
    public GeneticAlgorithmBuilder withMutationRate(int mutationRate) {
        properties.setProperty(MUTATION_RATE_KEY, String.valueOf(mutationRate));
        return this;
    }

    /**
     * Specifies the mapping function used in GE.
     *
     * @param mappingFunction The GE mapping function.
     * @return Returns the current builder state.
     */
    public GeneticAlgorithmBuilder withGEMappingFunction(GEMappingFunction mappingFunction) {
        properties.setProperty(GE_MAPPING_FUNCTION_KEY, mappingFunction.name());
        return this;
    }

    /**
     * Builds the genetic algorithm by consuming the specified properties.
     *
     * @param <T> The type wrapped by the chromosomes.
     * @return Returns the constructed genetic algorithm.
     */
    public <T> IGeneticAlgorithm<T> build() {
        MATE.log_acc("Building genetic algorithm with properties:");
        for (String key : properties.stringPropertyNames()) {
            if ((key.startsWith("fitness_function")
                    && Integer.parseInt(properties.getProperty(AMOUNT_FITNESS_FUNCTIONS_KEY)) > 5)
                || (key.startsWith("crossover_function")
                    && Integer.parseInt(properties.getProperty(AMOUNT_CROSSOVER_FUNCTIONS_KEY)) > 5)
                || (key.startsWith("mutation_function")
                    && Integer.parseInt(properties.getProperty(AMOUNT_MUTATION_FUNCTIONS_KEY)) > 5)) {
                continue;
            }
            MATE.log_acc("Key: " + key + ", Value: " + properties.getProperty(key));
        }
        return GeneticAlgorithmProvider.getGeneticAlgorithm(properties);
    }
}<|MERGE_RESOLUTION|>--- conflicted
+++ resolved
@@ -32,6 +32,8 @@
     public static final String TERMINATION_CONDITION_KEY = "termination_condition";
     public static final String NUMBER_ITERATIONS_KEY = "number_of_iterations";
     public static final String SELECTION_FUNCTION_KEY = "selection_function";
+    public static final String CROSSOVER_FUNCTION_KEY = "crossover_function";
+    public static final String MUTATION_FUNCTION_KEY = "mutation_function";
     public static final String NUM_TESTCASES_KEY = "num_test_cases";
     public static final String POPULATION_SIZE_KEY = "population_size";
     public static final String P_MUTATE_KEY = "p_mutate";
@@ -242,17 +244,6 @@
     }
 
     /**
-<<<<<<< HEAD
-     * Specifies the algorithms fitness functions to be Geno To Pheno Type.
-     *
-     * @return Returns the current builder state.
-     */
-    public GeneticAlgorithmBuilder withGenoToPhenoType() {
-        properties.setProperty(USE_GENO_TO_PHENO_KEY, "true");
-
-        if (!org.mate.Properties.USE_GENO_TO_PHENO()) {
-            org.mate.Properties.setProperty("use_geno_to_pheno", true);
-=======
      * Specifies the fitness functions of the genetic algorithm.
      *
      * @param fitnessFunctions A list of fitness functions that should be used.
@@ -270,7 +261,21 @@
         // TODO: Remove once all properties are enforced via the mate.properties file!
         if (org.mate.Properties.FITNESS_FUNCTIONS() == null) {
             org.mate.Properties.setProperty("fitness_functions", fitnessFunctions);
->>>>>>> 90731ab8
+        }
+
+        return this;
+    }
+
+    /**
+     * Specifies the algorithms fitness functions to be Geno To Pheno Type.
+     *
+     * @return Returns the current builder state.
+     */
+    public GeneticAlgorithmBuilder withGenoToPhenoType() {
+        properties.setProperty(USE_GENO_TO_PHENO_KEY, "true");
+
+        if (!org.mate.Properties.USE_GENO_TO_PHENO()) {
+            org.mate.Properties.setProperty("use_geno_to_pheno", true);
         }
 
         return this;
@@ -285,13 +290,8 @@
      */
     public GeneticAlgorithmBuilder withFitnessFunctions(FitnessFunction[] fitnessFunctions, String[] args) {
 
-<<<<<<< HEAD
-        String key = String.format(FORMAT_LOCALE, FITNESS_FUNCTION_ARG_KEY_FORMAT,
-                fitnessFunctions.length - 1);
-=======
         // each fitness function has a single argument
         assert fitnessFunctions.length == args.length;
->>>>>>> 90731ab8
 
         for (int i = 0; i < args.length; i++) {
             String key = String.format(FORMAT_LOCALE, FITNESS_FUNCTION_ARG_KEY_FORMAT, i);

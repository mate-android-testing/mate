--- conflicted
+++ resolved
@@ -26,11 +26,7 @@
      * data are copied from the parents to the offspring.
      *
      * @param parents The two test suites on which crossover should be performed.
-<<<<<<< HEAD
-     * @return Returns the offspring.
-=======
      * @return Returns the offsprings.
->>>>>>> 953ab3aa
      */
     @Override
     public List<IChromosome<TestSuite>> cross(List<IChromosome<TestSuite>> parents) {

--- conflicted
+++ resolved
@@ -33,7 +33,6 @@
  * @param <T> The type of the chromosomes.
  */
 public class MOSA<T> extends GeneticAlgorithm<T> {
-<<<<<<< HEAD
 
     /**
      * An archive that keeps track of the best chromosomes for each target.
@@ -52,26 +51,6 @@
     private final CrowdedTournamentSelectionFunction<T> selectionFunction;
 
     /**
-=======
-
-    /**
-     * An archive that keeps track of the best chromosomes for each target.
-     */
-    private final Map<IFitnessFunction<T>, IChromosome<T>> archive = new HashMap<>();
-
-    /**
-     * The fitness functions or targets that haven't been covered yet.
-     */
-    private final List<IFitnessFunction<T>> uncoveredFitnessFunctions = new ArrayList<>();
-
-    /**
-     * MOSA uses a customized selection function that considers both the rank and the crowding
-     * distance for the selection as in NSGA-II.
-     */
-    private final CrowdedTournamentSelectionFunction<T> selectionFunction;
-
-    /**
->>>>>>> 953ab3aa
      * Initialises the MOSA algorithm with the necessary attributes.
      *
      * @param chromosomeFactory The used chromosome factory.
@@ -144,25 +123,6 @@
             // performs a binary tournament selection that considers both rank and crowding distance
             List<IChromosome<T>> parents = selectionFunction.select(population, rankMap, crowdingDistanceMap);
 
-<<<<<<< HEAD
-            IChromosome<T> parent;
-
-            if (Randomness.getRnd().nextDouble() < pCrossover) {
-                parent = crossOverFunction.cross(parents);
-            } else {
-                parent = parents.get(0);
-            }
-
-            IChromosome<T> offspring;
-
-            if (Randomness.getRnd().nextDouble() < pMutate) {
-                offspring = mutationFunction.mutate(parent);
-            } else {
-                offspring = parent;
-            }
-
-            newGeneration.add(offspring);
-=======
             List<IChromosome<T>> offsprings;
 
             if (Randomness.getRnd().nextDouble() < pCrossover) {
@@ -184,14 +144,12 @@
                     break;
                 }
             }
->>>>>>> 953ab3aa
         }
 
         // we need to filter the covered fitness functions (targets)
         Set<IFitnessFunction<T>> coveredFitnessFunctions = getCoveredFitnessFunctions(
                 uncoveredFitnessFunctions, newGeneration);
         uncoveredFitnessFunctions.removeAll(coveredFitnessFunctions);
-<<<<<<< HEAD
 
         population.clear();
         population.addAll(newGeneration);
@@ -205,21 +163,6 @@
         logCurrentFitness();
         currentGenerationNumber++; // line 18
 
-=======
-
-        population.clear();
-        population.addAll(newGeneration);
-        List<IChromosome<T>> survivors = getGenerationSurvivors(); // line 8 onwards
-        population.clear();
-        population.addAll(survivors);
-        List<IChromosome<T>> chromosomes = new ArrayList<>();
-        chromosomes.addAll(population);
-        chromosomes.addAll(archive.values());
-        updateArchive(chromosomes); // line 17
-        logCurrentFitness();
-        currentGenerationNumber++; // line 18
-
->>>>>>> 953ab3aa
         // TODO: Remove! This just tries to keep the cache size reasonable by dropping unused chromosomes.
         FitnessUtils.cleanCache(chromosomes);
     }
@@ -259,15 +202,9 @@
      */
     @Override
     public List<IChromosome<T>> getGenerationSurvivors() {
-<<<<<<< HEAD
 
         List<IChromosome<T>> survivors = new LinkedList<>();
 
-=======
-
-        List<IChromosome<T>> survivors = new LinkedList<>();
-
->>>>>>> 953ab3aa
         // fill up the new population P_t+1 with the pareto fronts as in NSGA-II
         Map<Integer, List<IChromosome<T>>> paretoFronts = preferenceSorting(population);
         int i = 0;
@@ -297,7 +234,6 @@
      *          belonging to that rank.
      */
     private Map<Integer, List<IChromosome<T>>> preferenceSorting(List<IChromosome<T>> population) {
-<<<<<<< HEAD
 
         Map<Integer, List<IChromosome<T>>> paretoFronts = new HashMap<>();
         List<IChromosome<T>> candidates = new ArrayList<>(population);
@@ -326,36 +262,6 @@
         return paretoFronts;
     }
 
-=======
-
-        Map<Integer, List<IChromosome<T>>> paretoFronts = new HashMap<>();
-        List<IChromosome<T>> candidates = new ArrayList<>(population);
-        List<IChromosome<T>> firstParetoFront = new ArrayList<>(); // F_0
-
-        // the first pareto front F_0 consists of the 'best' test cases of the uncovered targets
-        for (IFitnessFunction<T> fitnessFunction : uncoveredFitnessFunctions) {
-
-            // sort in descending order -> best chromosomes come first
-            candidates = GAUtils.sortByFitnessAndLength(candidates, fitnessFunction);
-            Collections.reverse(candidates);
-            IChromosome<T> best = candidates.get(0);
-            firstParetoFront.add(best);
-        }
-
-        paretoFronts.put(0, firstParetoFront);
-
-        // for all remaining test cases in T a fast-non-dominated-sort is used
-        candidates.removeAll(firstParetoFront);
-
-        if (!candidates.isEmpty()) {
-            // derive the fronts F_1 .. F_d
-            paretoFronts.putAll(GAUtils.fastNonDominatedSort(candidates, uncoveredFitnessFunctions));
-        }
-
-        return paretoFronts;
-    }
-
->>>>>>> 953ab3aa
     /**
      * Updates the archive as described in Algorithm 3.
      *

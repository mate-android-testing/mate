--- conflicted
+++ resolved
@@ -20,9 +20,6 @@
     BASIC_BLOCK_LINE_COVERAGE,
     BASIC_BLOCK_BRANCH_COVERAGE,
     BASIC_BLOCK_MULTI_OBJECTIVE,
-<<<<<<< HEAD
     NOVELTY;
-=======
     GENO_TO_PHENO_TYPE;
->>>>>>> 50573150
 }
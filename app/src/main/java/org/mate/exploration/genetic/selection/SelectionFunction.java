--- conflicted
+++ resolved
@@ -7,14 +7,9 @@
 
     RANDOM_SELECTION,
     FITNESS_SELECTION,
-<<<<<<< HEAD
-    IDENTITY_SELECTION,
-    FITNESS_PROPORTIONATE_SELECTION,
-    NOVELTY_RANK_SELECTION;
-=======
     FITNESS_PROPORTIONATE_SELECTION,
     RANK_SELECTION,
     TOURNAMENT_SELECTION,
     CROWDED_TOURNAMENT_SELECTION;
->>>>>>> a2f20376
+    NOVELTY_RANK_SELECTION;
 }
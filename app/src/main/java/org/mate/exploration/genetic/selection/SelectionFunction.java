--- conflicted
+++ resolved
@@ -1,11 +1,7 @@
 package org.mate.exploration.genetic.selection;
 
 /**
-<<<<<<< HEAD
- * The set of available selection functions.
-=======
  * The list of available selection functions for genetic algorithms.
->>>>>>> 953ab3aa
  */
 public enum SelectionFunction {
 
@@ -14,10 +10,6 @@
     FITNESS_PROPORTIONATE_SELECTION,
     RANK_SELECTION,
     TOURNAMENT_SELECTION,
-<<<<<<< HEAD
     CROWDED_TOURNAMENT_SELECTION,
     NOVELTY_RANK_SELECTION;
-=======
-    CROWDED_TOURNAMENT_SELECTION;
->>>>>>> 953ab3aa
 }
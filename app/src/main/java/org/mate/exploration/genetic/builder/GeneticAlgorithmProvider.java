package org.mate.exploration.genetic.builder;

import org.mate.exploration.genetic.algorithm.Algorithm;
import org.mate.exploration.genetic.algorithm.MOSA;
import org.mate.exploration.genetic.algorithm.Mio;
import org.mate.exploration.genetic.algorithm.NSGAII;
import org.mate.exploration.genetic.algorithm.NoveltySearch;
import org.mate.exploration.genetic.algorithm.OnePlusOne;
import org.mate.exploration.genetic.algorithm.RandomSearch;
import org.mate.exploration.genetic.algorithm.RandomWalk;
import org.mate.exploration.genetic.algorithm.Sapienz;
import org.mate.exploration.genetic.algorithm.StandardGeneticAlgorithm;
import org.mate.exploration.genetic.chromosome_factory.AndroidRandomChromosomeFactory;
import org.mate.exploration.genetic.chromosome_factory.AndroidSuiteRandomChromosomeFactory;
import org.mate.exploration.genetic.chromosome_factory.ChromosomeFactory;
import org.mate.exploration.genetic.chromosome_factory.HeuristicalChromosomeFactory;
import org.mate.exploration.genetic.chromosome_factory.IChromosomeFactory;
import org.mate.exploration.genetic.chromosome_factory.PrimitiveAndroidRandomChromosomeFactory;
import org.mate.exploration.genetic.chromosome_factory.SapienzRandomChromosomeFactory;
import org.mate.exploration.genetic.chromosome_factory.SapienzSuiteRandomChromosomeFactory;
import org.mate.exploration.genetic.core.GeneticAlgorithm;
import org.mate.exploration.genetic.crossover.CrossOverFunction;
import org.mate.exploration.genetic.crossover.ICrossOverFunction;
import org.mate.exploration.genetic.crossover.PrimitiveTestCaseMergeCrossOverFunction;
import org.mate.exploration.genetic.crossover.TestCaseMergeCrossOverFunction;
import org.mate.exploration.genetic.crossover.UniformSuiteCrossoverFunction;
import org.mate.exploration.genetic.fitness.ActivityFitnessFunction;
import org.mate.exploration.genetic.fitness.AmountCrashesFitnessFunction;
import org.mate.exploration.genetic.fitness.AndroidStateFitnessFunction;
import org.mate.exploration.genetic.fitness.BasicBlockBranchCoverageFitnessFunction;
import org.mate.exploration.genetic.fitness.BasicBlockLineCoverageFitnessFunction;
import org.mate.exploration.genetic.fitness.BasicBlockMultiObjectiveFitnessFunction;
import org.mate.exploration.genetic.fitness.BranchCoverageFitnessFunction;
import org.mate.exploration.genetic.fitness.BranchDistanceFitnessFunction;
import org.mate.exploration.genetic.fitness.BranchDistanceMultiObjectiveFitnessFunction;
import org.mate.exploration.genetic.fitness.BranchMultiObjectiveFitnessFunction;
import org.mate.exploration.genetic.fitness.FitnessFunction;
import org.mate.exploration.genetic.fitness.IFitnessFunction;
import org.mate.exploration.genetic.fitness.LineCoverageFitnessFunction;
import org.mate.exploration.genetic.fitness.LineCoveredPercentageFitnessFunction;
import org.mate.exploration.genetic.fitness.MethodCoverageFitnessFunction;
import org.mate.exploration.genetic.fitness.NoveltyFitnessFunction;
import org.mate.exploration.genetic.fitness.SpecificActivityCoveredFitnessFunction;
import org.mate.exploration.genetic.fitness.SuiteActivityFitnessFunction;
import org.mate.exploration.genetic.fitness.TestLengthFitnessFunction;
import org.mate.exploration.genetic.mutation.CutPointMutationFunction;
import org.mate.exploration.genetic.mutation.IMutationFunction;
import org.mate.exploration.genetic.mutation.MutationFunction;
import org.mate.exploration.genetic.mutation.PrimitiveTestCaseShuffleMutationFunction;
import org.mate.exploration.genetic.mutation.SapienzSuiteMutationFunction;
import org.mate.exploration.genetic.mutation.SuiteCutPointMutationFunction;
import org.mate.exploration.genetic.mutation.TestCaseShuffleMutationFunction;
import org.mate.exploration.genetic.selection.CrowdedTournamentSelectionFunction;
import org.mate.exploration.genetic.selection.FitnessProportionateSelectionFunction;
import org.mate.exploration.genetic.selection.FitnessSelectionFunction;
import org.mate.exploration.genetic.selection.ISelectionFunction;
<<<<<<< HEAD
import org.mate.exploration.genetic.selection.IdSelectionFunction;
import org.mate.exploration.genetic.selection.NoveltyRankSelectionFunction;
=======
>>>>>>> a2f20376
import org.mate.exploration.genetic.selection.RandomSelectionFunction;
import org.mate.exploration.genetic.selection.RankSelectionFunction;
import org.mate.exploration.genetic.selection.SelectionFunction;
import org.mate.exploration.genetic.selection.TournamentSelectionFunction;
import org.mate.exploration.genetic.termination.ConditionalTerminationCondition;
import org.mate.exploration.genetic.termination.ITerminationCondition;
import org.mate.exploration.genetic.termination.IterTerminationCondition;
import org.mate.exploration.genetic.termination.NeverTerminationCondition;
import org.mate.exploration.genetic.termination.TerminationCondition;
import org.mate.exploration.intent.IntentChromosomeFactory;

import java.util.ArrayList;
import java.util.List;
import java.util.Properties;

public class GeneticAlgorithmProvider {
    private boolean useDefaults;
    private Properties properties;

    public static <T> GeneticAlgorithm<T> getGeneticAlgorithm(Properties properties) {
        GeneticAlgorithmProvider gaProvider = new GeneticAlgorithmProvider(properties);
        return gaProvider.getGeneticAlgorithm();
    }

    private GeneticAlgorithmProvider(Properties properties) {
        this.properties = properties;
        setUseDefaults();
    }

    private void setUseDefaults() {
        useDefaults = properties.getProperty(GeneticAlgorithmBuilder.USE_DEFAULTS_KEY)
                .equals(GeneticAlgorithmBuilder.TRUE_STRING);
    }

    private <T> GeneticAlgorithm<T> getGeneticAlgorithm() {
        String algorithmName = properties.getProperty(GeneticAlgorithmBuilder.ALGORITHM_KEY);
        if (algorithmName == null) {
            throw new IllegalArgumentException("No algorithm specified");
        }
        switch (Algorithm.valueOf(algorithmName)) {
            case STANDARD_GA:
                return initializeGenericGeneticAlgorithm();
            case ONE_PLUS_ONE:
                return initializeOnePlusOne();
            case NSGAII:
                return initializeNSGAII();
            case MOSA:
                return initializeMOSA();
            case MIO:
                return initializeMio();
            case RANDOM_WALK:
                return initializeRandomWalk();
            case RANDOM_SEARCH:
                return initializeRandomSearch();
<<<<<<< HEAD
            case NOVELTY_SEARCH:
                return initializeNoveltySearch();
=======
            case SAPIENZ:
                return initializeSapienz();
>>>>>>> a2f20376
            default:
                throw new UnsupportedOperationException("Unknown algorithm: " + algorithmName);
        }

    }

    private <T> StandardGeneticAlgorithm<T> initializeGenericGeneticAlgorithm() {
        return new StandardGeneticAlgorithm<>(
                this.<T>initializeChromosomeFactory(),
                this.<T>initializeSelectionFunction(),
                this.<T>initializeCrossOverFunction(),
                this.<T>initializeMutationFunction(),
                this.<T>initializeFitnessFunctions(),
                initializeTerminationCondition(),
                getPopulationSize(),
                getBigPopulationSize(),
                getPCrossOver(),
                getPMutate());
    }

    /**
     * Initialises the random search algorithm. Ensures that the mandatory properties are defined.
     *
     * @param <T> The type o the chromosomes.
     * @return Returns an instance o the random search algorithm.
     */
    private <T> RandomSearch<T> initializeRandomSearch() {

        if (org.mate.Properties.CHROMOSOME_FACTORY() == null) {
            throw new IllegalStateException("RandomSearch requires a chromosome factory. You have to" +
                    "define the property org.mate.Properties.CHROMOSOME_FACTORY() appropriately!");
        } else if (org.mate.Properties.FITNESS_FUNCTION() == null) {
            throw new IllegalStateException("RandomSearch requires a fitness function. You have to" +
                    "define the property org.mate.Properties.FITNESS_FUNCTION() appropriately!");
        } else if (org.mate.Properties.TERMINATION_CONDITION() == null) {
            throw new IllegalStateException("RandomSearch requires a termination condition. You have to" +
                    "define the property org.mate.Properties.TERMINATION_CONDITION() appropriately!");
        }

        return new RandomSearch<>(
                this.<T>initializeChromosomeFactory(),
                this.<T>initializeFitnessFunctions(),
                this.<T>initializeTerminationCondition());
    }

    private <T> NSGAII<T> initializeNSGAII() {
        return new NSGAII<>(
                this.<T>initializeChromosomeFactory(),
                this.<T>initializeSelectionFunction(),
                this.<T>initializeCrossOverFunction(),
                this.<T>initializeMutationFunction(),
                this.<T>initializeFitnessFunctions(),
                initializeTerminationCondition(),
                getPopulationSize(),
                getBigPopulationSize(),
                getPCrossOver(),
                getPMutate());
    }

    private <T> MOSA<T> initializeMOSA() {
        return new MOSA<>(
                this.<T>initializeChromosomeFactory(),
                this.<T>initializeSelectionFunction(),
                this.<T>initializeCrossOverFunction(),
                this.<T>initializeMutationFunction(),
                this.<T>initializeFitnessFunctions(),
                initializeTerminationCondition(),
                getPopulationSize(),
                getBigPopulationSize(),
                getPCrossOver(),
                getPMutate());
    }

    /**
     * Initialises the MIO algorithm. Ensures that the mandatory properties are defined.
     *
     * @param <T> The type o the chromosomes.
     * @return Returns an instance o the MIO algorithm.
     */
    private <T> Mio<T> initializeMio() {

        if (org.mate.Properties.CHROMOSOME_FACTORY() == null) {
            throw new IllegalStateException("MIO requires a chromosome factory. You have to" +
                    "define the property org.mate.Properties.CHROMOSOME_FACTORY() appropriately!");
        } else if (org.mate.Properties.MUTATION_FUNCTION() == null) {
            throw new IllegalStateException("MIO requires a mutation function. You have to" +
                    "define the property org.mate.Properties.MUTATION_FUNCTION() appropriately!");
        } else if (org.mate.Properties.FITNESS_FUNCTION() == null) {
            throw new IllegalStateException("MIO requires a fitness function. You have to" +
                    "define the property org.mate.Properties.FITNESS_FUNCTION() appropriately!");
        } else if (org.mate.Properties.TERMINATION_CONDITION() == null) {
            throw new IllegalStateException("MIO requires a termination condition. You have to" +
                    "define the property org.mate.Properties.TERMINATION_CONDITION() appropriately!");
        } else if (org.mate.Properties.OBJECTIVE() == null) {
            throw new IllegalStateException("MIO requires the type of objectives. You have to" +
                    "define the property org.mate.Properties.OBJECTIVE() appropriately!");
        }

        return new Mio<>(
                this.<T>initializeChromosomeFactory(),
                this.<T>initializeMutationFunction(),
                this.<T>initializeFitnessFunctions(),
                initializeTerminationCondition(),
                getPopulationSize(),
                getBigPopulationSize(),
                getPCrossOver(),
                getPMutate(),
                getPSampleRandom(),
                getFocusedSearchStart(),
                getMutationRate());
    }

    /**
     * Initialises the OnePlusOne algorithm. Ensures that the mandatory properties are defined.
     *
     * @param <T> The type o the chromosomes.
     * @return Returns an instance o the OnePlusOne algorithm.
     */
    private <T> OnePlusOne<T> initializeOnePlusOne() {

        if (org.mate.Properties.CHROMOSOME_FACTORY() == null) {
            throw new IllegalStateException("OnePlusOne requires a chromosome factory. You have to" +
                    "define the property org.mate.Properties.CHROMOSOME_FACTORY() appropriately!");
        } else if (org.mate.Properties.MUTATION_FUNCTION() == null) {
            throw new IllegalStateException("OnePlusOne requires a mutation function. You have to" +
                    "define the property org.mate.Properties.MUTATION_FUNCTION() appropriately!");
        } else if (org.mate.Properties.FITNESS_FUNCTION() == null) {
            throw new IllegalStateException("OnePlusOne requires a fitness function. You have to" +
                    "define the property org.mate.Properties.FITNESS_FUNCTION() appropriately!");
        } else if (org.mate.Properties.TERMINATION_CONDITION() == null) {
            throw new IllegalStateException("OnePlusOne requires a termination condition. You have to" +
                    "define the property org.mate.Properties.TERMINATION_CONDITION() appropriately!");
        }

        return new OnePlusOne<>(
                this.<T>initializeChromosomeFactory(),
                this.<T>initializeMutationFunction(),
                this.<T>initializeFitnessFunctions(),
                initializeTerminationCondition());
    }

    /**
     * Initialises the random walk algorithm. Ensures that the mandatory properties are defined.
     *
     * @param <T> The type o the chromosomes.
     * @return Returns an instance o the random walk algorithm.
     */
    private <T> RandomWalk<T> initializeRandomWalk() {

        if (org.mate.Properties.CHROMOSOME_FACTORY() == null) {
            throw new IllegalStateException("RandomWalk requires a chromosome factory. You have to" +
                    "define the property org.mate.Properties.CHROMOSOME_FACTORY() appropriately!");
        } else if (org.mate.Properties.MUTATION_FUNCTION() == null) {
            throw new IllegalStateException("RandomWalk requires a mutation function. You have to" +
                    "define the property org.mate.Properties.MUTATION_FUNCTION() appropriately!");
        } else if (org.mate.Properties.FITNESS_FUNCTION() == null) {
            throw new IllegalStateException("RandomWalk requires a fitness function. You have to" +
                    "define the property org.mate.Properties.FITNESS_FUNCTION() appropriately!");
        } else if (org.mate.Properties.TERMINATION_CONDITION() == null) {
            throw new IllegalStateException("RandomWalk requires a termination condition. You have to" +
                    "define the property org.mate.Properties.TERMINATION_CONDITION() appropriately!");
        }

        return new RandomWalk<>(
                this.<T>initializeChromosomeFactory(),
                this.<T>initializeMutationFunction(),
                this.<T>initializeFitnessFunctions(),
                this.initializeTerminationCondition());
    }

<<<<<<< HEAD
    /**
     * Initialises the NoveltySearch algorithm. Ensures that the mandatory properties are defined.
     *
     * @param <T> The type o the chromosomes.
     * @return Returns an instance o the NoveltySearch algorithm.
     */

    private <T> NoveltySearch<T> initializeNoveltySearch() {

        if (org.mate.Properties.CHROMOSOME_FACTORY() == null) {
            throw new IllegalStateException("NoveltySearch requires a chromosome factory. You have to" +
                    "define the property org.mate.Properties.CHROMOSOME_FACTORY() appropriately!");
        } else if (org.mate.Properties.CROSSOVER_FUNCTION() == null) {
            throw new IllegalStateException("NoveltySearch requires a crossover function. You have to" +
                    "define the property org.mate.Properties.CROSSOVER_FUNCTION() appropriately!");
        } else if (org.mate.Properties.MUTATION_FUNCTION() == null) {
            throw new IllegalStateException("NoveltySearch requires a mutation function. You have to" +
                    "define the property org.mate.Properties.MUTATION_FUNCTION() appropriately!");
        } else if (org.mate.Properties.SELECTION_FUNCTION() == null) {
            throw new IllegalStateException("NoveltySearch requires a selection function. You have to" +
                    "define the property org.mate.Properties.SELECTION_FUNCTION() appropriately!");
        } else if (org.mate.Properties.FITNESS_FUNCTION() == null) {
            throw new IllegalStateException("NoveltySearch requires a fitness function. You have to" +
                    "define the property org.mate.Properties.FITNESS_FUNCTION() appropriately!");
        } else if (org.mate.Properties.TERMINATION_CONDITION() == null) {
            throw new IllegalStateException("NoveltySearch requires a termination condition. You have to" +
                    "define the property org.mate.Properties.TERMINATION_CONDITION() appropriately!");
        }

        return new NoveltySearch<>(
=======
    private <T> Sapienz<T> initializeSapienz() {

        if (org.mate.Properties.WIDGET_BASED_ACTIONS()) {
            throw new IllegalStateException("Sapienz can not handle widget-based actions! Turn" +
                    "the property Properties.WIDGET_BASED_ACTIONS() off.");
        }

        return new Sapienz<>(
>>>>>>> a2f20376
                this.<T>initializeChromosomeFactory(),
                this.<T>initializeSelectionFunction(),
                this.<T>initializeCrossOverFunction(),
                this.<T>initializeMutationFunction(),
                this.<T>initializeFitnessFunctions(),
                initializeTerminationCondition(),
                getPopulationSize(),
                getBigPopulationSize(),
                getPCrossOver(),
<<<<<<< HEAD
                getPMutate(),
                getNearestNeighbours(),
                getArchiveLimit(),
                getNoveltyThreshold());
    }

    private double getNoveltyThreshold() {
        String noveltyThreshold
                = properties.getProperty(GeneticAlgorithmBuilder.NOVELTY_THRESHOLD_KEY);
        if (noveltyThreshold == null) {
            if (useDefaults) {
                return org.mate.Properties.NOVELTY_THRESHOLD();
            } else {
                throw new IllegalStateException(
                        "Without using defaults: novelty threshold not specified");
            }
        } else {
            return Double.valueOf(noveltyThreshold);
        }
    }

    private int getArchiveLimit() {
        String archiveLimit
                = properties.getProperty(GeneticAlgorithmBuilder.ARCHIVE_LIMIT_KEY);
        if (archiveLimit == null) {
            if (useDefaults) {
                return org.mate.Properties.ARCHIVE_LIMIT();
            } else {
                throw new IllegalStateException(
                        "Without using defaults: archive limit not specified");
            }
        } else {
            return Integer.valueOf(archiveLimit);
        }
    }

    private int getNearestNeighbours() {
        String nearestNeighbours
                = properties.getProperty(GeneticAlgorithmBuilder.NEAREST_NEIGHBOURS_KEY);
        if (nearestNeighbours == null) {
            if (useDefaults) {
                return org.mate.Properties.NEAREST_NEIGHBOURS();
            } else {
                throw new IllegalStateException(
                        "Without using defaults: nearest neighbours not specified");
            }
        } else {
            return Integer.valueOf(nearestNeighbours);
        }
=======
                getPMutate());
>>>>>>> a2f20376
    }

    private <T> IChromosomeFactory<T> initializeChromosomeFactory() {
        String chromosomeFactoryId
                = properties.getProperty(GeneticAlgorithmBuilder.CHROMOSOME_FACTORY_KEY);
        if (chromosomeFactoryId == null) {
            return null;
        }
        switch (ChromosomeFactory.valueOf(chromosomeFactoryId)) {
            case ANDROID_RANDOM_CHROMOSOME_FACTORY:
                // Force cast. Only works if T is TestCase. This fails if other properties expect a
                // different T for their chromosomes
                return (IChromosomeFactory<T>) new AndroidRandomChromosomeFactory(getNumEvents());
            case ANDROID_SUITE_RANDOM_CHROMOSOME_FACTORY:
                // Force cast. Only works if T is TestSuite. This fails if other properties expect a
                // different T for their chromosomes
                return (IChromosomeFactory<T>) new AndroidSuiteRandomChromosomeFactory(getNumTestCases(), getNumEvents());
            case HEURISTICAL_CHROMOSOME_FACTORY:
                // Force cast. Only works if T is TestSuite. This fails if other properties expect a
                // different T for their chromosomes
                return (IChromosomeFactory<T>) new HeuristicalChromosomeFactory(getNumEvents());
            case PRIMITIVE_ANDROID_RANDOM_CHROMOSOME_FACTORY:
                // Force cast. Only works if T is TestSuite. This fails if other properties expect a
                // different T for their chromosomes
                return (IChromosomeFactory<T>) new PrimitiveAndroidRandomChromosomeFactory(getNumEvents());
            case INTENT_ANDROID_RANDOM_CHROMOSOME_FACTORY:
                return (IChromosomeFactory<T>) new IntentChromosomeFactory(getNumEvents(), org.mate.Properties.RELATIVE_INTENT_AMOUNT());
            case SAPIENZ_RANDOM_CHROMOSOME_FACTORY:
                // Force cast. Only works if T is TestCase. This fails if other properties expect a
                // different T for their chromosomes
                return (IChromosomeFactory<T>) new SapienzRandomChromosomeFactory(getNumEvents());
            case SAPIENZ_SUITE_RANDOM_CHROMOSOME_FACTORY:
                // Force cast. Only works if T is TestSuite. This fails if other properties expect a
                // different T for their chromosomes
                return (IChromosomeFactory<T>) new SapienzSuiteRandomChromosomeFactory(getNumTestCases(), getNumEvents());
            default:
                throw new UnsupportedOperationException("Unknown chromosome factory: "
                        + chromosomeFactoryId);
        }
    }

    private <T> ISelectionFunction<T> initializeSelectionFunction() {
        String selectionFunctionId
                = properties.getProperty(GeneticAlgorithmBuilder.SELECTION_FUNCTION_KEY);
        if (selectionFunctionId == null) {
            return null;
        } else {
            switch (SelectionFunction.valueOf(selectionFunctionId)) {
                case FITNESS_SELECTION:
                    return new FitnessSelectionFunction<T>();
                case RANDOM_SELECTION:
                    return new RandomSelectionFunction<>();
                case FITNESS_PROPORTIONATE_SELECTION:
                    return new FitnessProportionateSelectionFunction<>();
<<<<<<< HEAD
                case IDENTITY_SELECTION:
                    return new IdSelectionFunction<>();
                case NOVELTY_RANK_SELECTION:
                    return new NoveltyRankSelectionFunction<>();
=======
                case TOURNAMENT_SELECTION:
                    return new TournamentSelectionFunction<>(getTournamentSize());
                case RANK_SELECTION:
                    return new RankSelectionFunction<>();
                case CROWDED_TOURNAMENT_SELECTION:
                    return new CrowdedTournamentSelectionFunction<>();
>>>>>>> a2f20376
                default:
                    throw new UnsupportedOperationException("Unknown selection function: "
                            + selectionFunctionId);
            }
        }
    }

    private <T> ICrossOverFunction<T> initializeCrossOverFunction() {
        String crossOverFunctionId
                = properties.getProperty(GeneticAlgorithmBuilder.CROSSOVER_FUNCTION_KEY);
        if (crossOverFunctionId == null) {
            return null;
        } else {
            switch (CrossOverFunction.valueOf(crossOverFunctionId)) {
                case TEST_CASE_MERGE_CROSS_OVER:
                    // Force cast. Only works if T is TestCase. This fails if other properties expect a
                    // different T for their chromosomes
                    return (ICrossOverFunction<T>) new TestCaseMergeCrossOverFunction();
                case TEST_SUITE_UNIFORM_CROSS_OVER:
                    return (ICrossOverFunction<T>) new UniformSuiteCrossoverFunction();
                case PRIMITIVE_TEST_CASE_MERGE_CROSS_OVER:
                    return (ICrossOverFunction<T>) new PrimitiveTestCaseMergeCrossOverFunction();
                default:
                    throw new UnsupportedOperationException("Unknown crossover function: "
                            + crossOverFunctionId);
            }
        }
    }

    private <T> IMutationFunction<T> initializeMutationFunction() {
        String mutationFunctionId
                = properties.getProperty(GeneticAlgorithmBuilder.MUTATION_FUNCTION_KEY);
        if (mutationFunctionId == null) {
            return null;
        } else {
            switch (MutationFunction.valueOf(mutationFunctionId)) {
                case TEST_CASE_CUT_POINT_MUTATION:
                    // Force cast. Only works if T is TestCase. This fails if other properties expect a
                    // different T for their chromosomes
                    return (IMutationFunction<T>) new CutPointMutationFunction(getNumEvents());
                case TEST_SUITE_CUT_POINT_MUTATION:
                    // Force cast. Only works if T is TestSuite. This fails if other properties expect a
                    // different T for their chromosomes
                    return (IMutationFunction<T>) new SuiteCutPointMutationFunction(getNumEvents());
                case SAPIENZ_MUTATION:
                    // Force cast. Only works if T is TestSuite. This fails if other properties expect a
                    // different T for their chromosomes
                    return (IMutationFunction<T>) new SapienzSuiteMutationFunction(getPMutate());
                case PRIMITIVE_SHUFFLE_MUTATION:
                    // Force cast. Only works if T is TestSuite. This fails if other properties expect a
                    // different T for their chromosomes
                    return (IMutationFunction<T>) new PrimitiveTestCaseShuffleMutationFunction();
                case SHUFFLE_MUTATION:
                    // Force cast. Only works if T is TestCase. This fails if other properties expect a
                    // different T for their chromosomes
                    return (IMutationFunction<T>) new TestCaseShuffleMutationFunction(false);
                default:
                    throw new UnsupportedOperationException("Unknown mutation function: "
                            + mutationFunctionId);
            }
        }
    }

    private <T> List<IFitnessFunction<T>> initializeFitnessFunctions() {
        int amountFitnessFunctions = Integer.valueOf(properties.getProperty
                (GeneticAlgorithmBuilder.AMOUNT_FITNESS_FUNCTIONS_KEY));
        if (amountFitnessFunctions == 0) {
            return null;
        } else {
            List<IFitnessFunction<T>> fitnessFunctions = new ArrayList<>();
            for (int i = 0; i < amountFitnessFunctions; i++) {
                fitnessFunctions.add(this.<T>initializeFitnessFunction(i));
            }
            return fitnessFunctions;
        }
    }

    private <T> IFitnessFunction<T> initializeFitnessFunction(int index) {

        String key = String.format(GeneticAlgorithmBuilder.FORMAT_LOCALE, GeneticAlgorithmBuilder
                .FITNESS_FUNCTION_KEY_FORMAT, index);
        String fitnessFunctionId = properties.getProperty(key);

        switch (FitnessFunction.valueOf(fitnessFunctionId)) {
            case NUMBER_OF_ACTIVITIES:
                // Force cast. Only works if T is TestCase. This fails if other properties expect a
                // different T for their chromosomes
                return (IFitnessFunction<T>) new ActivityFitnessFunction();
            case NUMBER_OF_ACTIVITIES_TEST_SUITES:
                // Force cast. Only works if T is TestSuite. This fails if other properties expect a
                // different T for their chromosomes
                return (IFitnessFunction<T>) new SuiteActivityFitnessFunction();
            case NUMBER_OF_CRASHES:
                // Force cast. Only works if T is TestSuite. This fails if other properties expect a
                // different T for their chromosomes
                return (IFitnessFunction<T>) new AmountCrashesFitnessFunction();
            case NUMBER_OF_STATES:
                // Force cast. Only works if T is TestCase. This fails if other properties expect a
                // different T for their chromosomes
                return (IFitnessFunction<T>) new AndroidStateFitnessFunction();
            case COVERED_SPECIFIC_ACTIVITY:
                // Force cast. Only works if T is TestCase. This fails if other properties expect a
                // different T for their chromosomes
                return (IFitnessFunction<T>)
                        new SpecificActivityCoveredFitnessFunction(getFitnessFunctionArgument(index));
            case TEST_LENGTH:
                return (IFitnessFunction<T>) new TestLengthFitnessFunction<>();
            case METHOD_COVERAGE:
                return (IFitnessFunction<T>) new MethodCoverageFitnessFunction<>();
            case BRANCH_COVERAGE:
                return (IFitnessFunction<T>) new BranchCoverageFitnessFunction<>();
            case BRANCH_MULTI_OBJECTIVE:
                return (IFitnessFunction<T>) new BranchMultiObjectiveFitnessFunction(getFitnessFunctionArgument(index));
            case BRANCH_DISTANCE:
                return (IFitnessFunction<T>) new BranchDistanceFitnessFunction();
            case BRANCH_DISTANCE_MULTI_OBJECTIVE:
                return (IFitnessFunction<T>) new BranchDistanceMultiObjectiveFitnessFunction(getFitnessFunctionArgument(index));
            case BASIC_BLOCK_MULTI_OBJECTIVE:
                return (IFitnessFunction<T>) new BasicBlockMultiObjectiveFitnessFunction(getFitnessFunctionArgument(index));
            case LINE_COVERAGE:
                return new LineCoverageFitnessFunction<>();
            case LINE_PERCENTAGE_COVERAGE:
                // Force cast. Only works if T is TestCase. This fails if other properties expect a
                // different T for their chromosomes
                return (IFitnessFunction<T>) new LineCoveredPercentageFitnessFunction(getFitnessFunctionArgument(index));
            case BASIC_BLOCK_LINE_COVERAGE:
                return (IFitnessFunction<T>) new BasicBlockLineCoverageFitnessFunction<>();
            case BASIC_BLOCK_BRANCH_COVERAGE:
                return (IFitnessFunction<T>) new BasicBlockBranchCoverageFitnessFunction<>();
            case NOVELTY:
                return (IFitnessFunction<T>) new NoveltyFitnessFunction<>(getFitnessFunctionArgument(index));
            default:
                throw new UnsupportedOperationException("Unknown fitness function: "
                        + fitnessFunctionId);
        }
    }

    private String getFitnessFunctionArgument(int index) {
        String key = String.format(GeneticAlgorithmBuilder.FORMAT_LOCALE, GeneticAlgorithmBuilder
                .FITNESS_FUNCTION_ARG_KEY_FORMAT, index);
        return properties.getProperty(key);
    }

    private ITerminationCondition initializeTerminationCondition() {
        String terminationConditionId
                = properties.getProperty(GeneticAlgorithmBuilder.TERMINATION_CONDITION_KEY);
        if (terminationConditionId == null) {
            return null;
        }
        switch (TerminationCondition.valueOf(terminationConditionId)) {
            case ITERATION_TERMINATION:
                return new IterTerminationCondition(getNumberIterations());
            case NEVER_TERMINATION:
                return new NeverTerminationCondition();
            case CONDITIONAL_TERMINATION:
                return new ConditionalTerminationCondition();
            default:
                throw new UnsupportedOperationException("Unknown termination condition: "
                        + terminationConditionId);
        }
    }

    private int getNumTestCases() {
        String numTestCases = properties.getProperty(GeneticAlgorithmBuilder.NUM_TESTCASES_KEY);
        if (numTestCases == null) {
            if (useDefaults) {
                return org.mate.Properties.NUMBER_TESTCASES();
            } else {
                throw new IllegalStateException(
                        "Without using defaults: number of test cases not specified");
            }
        } else {
            return Integer.valueOf(numTestCases);
        }
    }

    private int getNumEvents() {
        String numEvents = properties.getProperty(GeneticAlgorithmBuilder.MAX_NUM_EVENTS_KEY);
        if (numEvents == null) {
            if (useDefaults) {
                return org.mate.Properties.MAX_NUMBER_EVENTS();
            } else {
                throw new IllegalStateException(
                        "Without using defaults: maximum number of events not specified");
            }
        } else {
            return Integer.valueOf(numEvents);
        }
    }

    private int getNumberIterations() {
        String numberIterations
                = properties.getProperty(GeneticAlgorithmBuilder.NUMBER_ITERATIONS_KEY);
        if (numberIterations == null) {
            if (useDefaults) {
                return org.mate.Properties.EVO_ITERATIONS_NUMBER();
            } else {
                throw new IllegalStateException(
                        "Without using defaults: number of iterations not specified");
            }
        } else {
            return Integer.valueOf(numberIterations);
        }
    }

    private int getPopulationSize() {
        String populationSize
                = properties.getProperty(GeneticAlgorithmBuilder.POPULATION_SIZE_KEY);
        if (populationSize == null) {
            if (useDefaults) {
                return org.mate.Properties.POPULATION_SIZE();
            } else {
                throw new IllegalStateException(
                        "Without using defaults: population size not specified");
            }
        } else {
            return Integer.valueOf(populationSize);
        }
    }

    private int getBigPopulationSize() {
        String bigPopulationSize
                = properties.getProperty(GeneticAlgorithmBuilder.BIG_POPULATION_SIZE_KEY);
        if (bigPopulationSize == null) {
            if (useDefaults) {
                return 2 * getPopulationSize();
            } else {
                throw new IllegalStateException(
                        "Without using defaults: big population size not specified");
            }
        } else {
            return Integer.valueOf(bigPopulationSize);
        }
    }

    private double getPCrossOver() {
        String pCrossover
                = properties.getProperty(GeneticAlgorithmBuilder.P_CROSSOVER_KEY);
        if (pCrossover == null) {
            if (useDefaults) {
                return org.mate.Properties.P_CROSSOVER();
            } else {
                throw new IllegalStateException(
                        "Without using defaults: p cross over not specified");
            }
        } else {
            return Double.valueOf(pCrossover);
        }
    }

    private double getPMutate() {
        String pMutate
                = properties.getProperty(GeneticAlgorithmBuilder.P_MUTATE_KEY);
        if (pMutate == null) {
            if (useDefaults) {
                return org.mate.Properties.P_MUTATE();
            } else {
                throw new IllegalStateException(
                        "Without using defaults: p mutate not specified");
            }
        } else {
            return Double.valueOf(pMutate);
        }
    }

    private double getPSampleRandom() {
        String pSampleRandom
                = properties.getProperty(GeneticAlgorithmBuilder.P_SAMPLE_RANDOM_KEY);
        if (pSampleRandom == null) {
            if (useDefaults) {
                return org.mate.Properties.P_SAMPLE_RANDOM();
            } else {
                throw new IllegalStateException(
                        "Without using defaults: p sample random not specified");
            }
        } else {
            return Double.valueOf(pSampleRandom);
        }
    }

    private double getFocusedSearchStart() {
        String focusedSearchStart
                = properties.getProperty(GeneticAlgorithmBuilder.FOCUSED_SEARCH_START_KEY);
        if (focusedSearchStart == null) {
            if (useDefaults) {
                return org.mate.Properties.P_FOCUSED_SEARCH_START();
            } else {
                throw new IllegalStateException(
                        "Without using defaults: focused search start not specified");
            }
        } else {
            return Double.valueOf(focusedSearchStart);
        }
    }

    private int getMutationRate() {
        String mutationRate
                = properties.getProperty(GeneticAlgorithmBuilder.MUTATION_RATE_KEY);
        if (mutationRate == null) {
            if (useDefaults) {
                return org.mate.Properties.MUTATION_RATE();
            } else {
                throw new IllegalStateException(
                        "Without using defaults: mutation rate not specified");
            }
        } else {
            return Integer.valueOf(mutationRate);
        }
    }

    /**
     * Returns the tournament size used for tournament selection.
     *
     * @return Returns the tournament size.
     */
    private int getTournamentSize() {
        if (useDefaults) {
            return org.mate.Properties.TOURNAMENT_SIZE();
        } else {
            throw new IllegalStateException(
                    "Without using defaults: tournament size not specified");
        }
    }
}<|MERGE_RESOLUTION|>--- conflicted
+++ resolved
@@ -54,11 +54,8 @@
 import org.mate.exploration.genetic.selection.FitnessProportionateSelectionFunction;
 import org.mate.exploration.genetic.selection.FitnessSelectionFunction;
 import org.mate.exploration.genetic.selection.ISelectionFunction;
-<<<<<<< HEAD
 import org.mate.exploration.genetic.selection.IdSelectionFunction;
 import org.mate.exploration.genetic.selection.NoveltyRankSelectionFunction;
-=======
->>>>>>> a2f20376
 import org.mate.exploration.genetic.selection.RandomSelectionFunction;
 import org.mate.exploration.genetic.selection.RankSelectionFunction;
 import org.mate.exploration.genetic.selection.SelectionFunction;
@@ -113,13 +110,10 @@
                 return initializeRandomWalk();
             case RANDOM_SEARCH:
                 return initializeRandomSearch();
-<<<<<<< HEAD
+            case SAPIENZ:
+                return initializeSapienz();
             case NOVELTY_SEARCH:
                 return initializeNoveltySearch();
-=======
-            case SAPIENZ:
-                return initializeSapienz();
->>>>>>> a2f20376
             default:
                 throw new UnsupportedOperationException("Unknown algorithm: " + algorithmName);
         }
@@ -290,7 +284,6 @@
                 this.initializeTerminationCondition());
     }
 
-<<<<<<< HEAD
     /**
      * Initialises the NoveltySearch algorithm. Ensures that the mandatory properties are defined.
      *
@@ -321,16 +314,6 @@
         }
 
         return new NoveltySearch<>(
-=======
-    private <T> Sapienz<T> initializeSapienz() {
-
-        if (org.mate.Properties.WIDGET_BASED_ACTIONS()) {
-            throw new IllegalStateException("Sapienz can not handle widget-based actions! Turn" +
-                    "the property Properties.WIDGET_BASED_ACTIONS() off.");
-        }
-
-        return new Sapienz<>(
->>>>>>> a2f20376
                 this.<T>initializeChromosomeFactory(),
                 this.<T>initializeSelectionFunction(),
                 this.<T>initializeCrossOverFunction(),
@@ -340,7 +323,6 @@
                 getPopulationSize(),
                 getBigPopulationSize(),
                 getPCrossOver(),
-<<<<<<< HEAD
                 getPMutate(),
                 getNearestNeighbours(),
                 getArchiveLimit(),
@@ -390,9 +372,26 @@
         } else {
             return Integer.valueOf(nearestNeighbours);
         }
-=======
+    }
+
+    private <T> Sapienz<T> initializeSapienz() {
+
+        if (org.mate.Properties.WIDGET_BASED_ACTIONS()) {
+            throw new IllegalStateException("Sapienz can not handle widget-based actions! Turn" +
+                    "the property Properties.WIDGET_BASED_ACTIONS() off.");
+        }
+
+        return new Sapienz<>(
+                this.<T>initializeChromosomeFactory(),
+                this.<T>initializeSelectionFunction(),
+                this.<T>initializeCrossOverFunction(),
+                this.<T>initializeMutationFunction(),
+                this.<T>initializeFitnessFunctions(),
+                initializeTerminationCondition(),
+                getPopulationSize(),
+                getBigPopulationSize(),
+                getPCrossOver(),
                 getPMutate());
->>>>>>> a2f20376
     }
 
     private <T> IChromosomeFactory<T> initializeChromosomeFactory() {
@@ -447,19 +446,16 @@
                     return new RandomSelectionFunction<>();
                 case FITNESS_PROPORTIONATE_SELECTION:
                     return new FitnessProportionateSelectionFunction<>();
-<<<<<<< HEAD
-                case IDENTITY_SELECTION:
-                    return new IdSelectionFunction<>();
-                case NOVELTY_RANK_SELECTION:
-                    return new NoveltyRankSelectionFunction<>();
-=======
                 case TOURNAMENT_SELECTION:
                     return new TournamentSelectionFunction<>(getTournamentSize());
                 case RANK_SELECTION:
                     return new RankSelectionFunction<>();
                 case CROWDED_TOURNAMENT_SELECTION:
                     return new CrowdedTournamentSelectionFunction<>();
->>>>>>> a2f20376
+                case IDENTITY_SELECTION:
+                    return new IdSelectionFunction<>();
+                case NOVELTY_RANK_SELECTION:
+                    return new NoveltyRankSelectionFunction<>();
                 default:
                     throw new UnsupportedOperationException("Unknown selection function: "
                             + selectionFunctionId);

--- conflicted
+++ resolved
@@ -251,14 +251,11 @@
                     "define the property org.mate.Properties.SELECTION_FUNCTION() appropriately!");
         } else if (org.mate.Properties.MUTATION_FUNCTIONS() == null) {
             throw new IllegalStateException("NSGA-II requires a mutation function. You have to " +
-<<<<<<< HEAD
                     "define the property org.mate.Properties.MUTATION_FUNCTIONS() appropriately!");
         } else if (org.mate.Properties.FITNESS_FUNCTIONS() == null) {
             throw new IllegalStateException("NSGA-II requires a fitness function. You have to " +
                     "define the property org.mate.Properties.FITNESS_FUNCTIONS() appropriately!");
-=======
                     "define the property org.mate.Properties.MUTATION_FUNCTION() appropriately!");
->>>>>>> a907f5c3
         } else if (org.mate.Properties.TERMINATION_CONDITION() == null) {
             throw new IllegalStateException("NSGA-II requires a termination condition. You have to " +
                     "define the property org.mate.Properties.TERMINATION_CONDITION() appropriately!");
@@ -544,14 +541,11 @@
                     "define the property org.mate.Properties.SELECTION_FUNCTION() appropriately!");
         } else if (org.mate.Properties.MUTATION_FUNCTIONS() == null) {
             throw new IllegalStateException("Sapienz requires a mutation function. You have to " +
-<<<<<<< HEAD
                     "define the property org.mate.Properties.MUTATION_FUNCTIONS() appropriately!");
         } else if (org.mate.Properties.FITNESS_FUNCTIONS() == null) {
             throw new IllegalStateException("Sapienz requires a fitness function. You have to " +
                     "define the property org.mate.Properties.FITNESS_FUNCTIONS() appropriately!");
-=======
                     "define the property org.mate.Properties.MUTATION_FUNCTION() appropriately!");
->>>>>>> a907f5c3
         } else if (org.mate.Properties.TERMINATION_CONDITION() == null) {
             throw new IllegalStateException("Sapienz requires a termination condition. You have to " +
                     "define the property org.mate.Properties.TERMINATION_CONDITION() appropriately!");

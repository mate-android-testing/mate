--- conflicted
+++ resolved
@@ -85,6 +85,8 @@
 import java.util.List;
 import java.util.Properties;
 
+import static org.mate.Properties.GE_TEST_CASE_ENDING_BIAS_PER_TEN_THOUSAND;
+
 /**
  * Provides a {@link GeneticAlgorithm} by consuming the properties specified via the
  * {@link GeneticAlgorithmBuilder} class.
@@ -847,13 +849,10 @@
             case BRANCH_MULTI_OBJECTIVE:
                 return new BranchMultiObjectiveFitnessFunction<>(index);
             case BRANCH_DISTANCE:
-<<<<<<< HEAD
+                return new BranchDistanceFitnessFunction<>();
                 return (IFitnessFunction<T>) new BranchDistanceFitnessFunction();
             case CRASH_DISTANCE:
                 return (IFitnessFunction<T>) new CrashDistance();
-=======
-                return new BranchDistanceFitnessFunction<>();
->>>>>>> 5496c08d
             case BRANCH_DISTANCE_MULTI_OBJECTIVE:
                 return new BranchDistanceMultiObjectiveFitnessFunction<>(index);
             case BASIC_BLOCK_MULTI_OBJECTIVE:
@@ -1246,7 +1245,6 @@
                         + geMappingFunction + " not yet supported!");
         }
     }
-<<<<<<< HEAD
 
     /**
      * Retrieves the 'core' fitness function that is actually applied on pheno type.
@@ -1281,6 +1279,4 @@
                     + fitnessFunction + " not yet supported!");
         }
     }
-=======
->>>>>>> 5496c08d
 }
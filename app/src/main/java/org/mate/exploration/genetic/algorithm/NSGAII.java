--- conflicted
+++ resolved
@@ -69,93 +69,6 @@
      */
     @Override
     public void evolve() {
-<<<<<<< HEAD
-
-        MATE.log_acc("Creating population #" + (currentGenerationNumber + 1));
-        List<IChromosome<T>> newGeneration = new ArrayList<>(population);
-
-        /*
-        * We only need to compute the fronts F (= F1, F2,...) and the crowding distances once
-        * for the selection function.
-         */
-        Map<Integer, List<IChromosome<T>>> paretoFronts = GAUtils.fastNonDominatedSort(population, fitnessFunctions);
-        Map<IChromosome<T>, Integer> rankMap = GAUtils.getRankMap(paretoFronts);
-        Map<IChromosome<T>, Double> crowdingDistanceMap = GAUtils.crowdingDistanceAssignment(population, fitnessFunctions);
-
-        while (newGeneration.size() < bigPopulationSize) {
-
-            // performs a binary tournament selection that considers both rank and crowding distance
-            List<IChromosome<T>> parents = selectionFunction.select(population, rankMap, crowdingDistanceMap);
-
-            IChromosome<T> parent;
-
-            if (Randomness.getRnd().nextDouble() < pCrossover) {
-                parent = crossOverFunction.cross(parents);
-            } else {
-                parent = parents.get(0);
-            }
-
-            IChromosome<T> offspring;
-
-            if (Randomness.getRnd().nextDouble() < pMutate) {
-                offspring = mutationFunction.mutate(parent);
-            } else {
-                offspring = parent;
-            }
-
-            newGeneration.add(offspring);
-        }
-
-        // TODO: beautify later when more time
-        population.clear();
-        population.addAll(newGeneration);
-        List<IChromosome<T>> survivors = getGenerationSurvivors();
-        population.clear();
-        population.addAll(survivors);
-        logCurrentFitness();
-        currentGenerationNumber++;
-    }
-
-    /**
-     * Retrieves the survivors for the next generation. In NSGA-II the new population is filled
-     * with the solutions from the first pareto fronts. The (last) front that could not be fully
-     * accommodated in the new population due to the size constraint {@link #populationSize}
-     * requires a special treatment. That particular front will be sorted based on the crowding
-     * distance assignment procedure and only those solutions with the highest crowding distance
-     * will be added to the new population until the {@link #populationSize} is reached.
-     *
-     * @return Returns the new population for the next generation.
-     */
-    @Override
-    public List<IChromosome<T>> getGenerationSurvivors() {
-
-        /*
-        * The current population consists of 2*N solutions where N refers to the population size, but
-        * only N solutions can be part of the next generation. NSGA-II sorts the population based
-        * on the domination relation and fills the new population with solutions from the first new
-        * fronts until the population size of N is reached. The last front that couldn't be fully
-        * accommodated in the new population requires a special treatment. Only the least crowded
-        * solutions in the last front will be added to the new population until the population size
-        * of N is reached.
-         */
-        List<IChromosome<T>> survivors = new LinkedList<>();
-        Map<Integer, List<IChromosome<T>>> paretoFronts
-                = GAUtils.fastNonDominatedSort(population, fitnessFunctions);
-        int i = 1;
-
-        // add solutions until a front can't be fully accommodated
-        while (survivors.size() + paretoFronts.get(i).size() < populationSize) {
-            survivors.addAll(paretoFronts.get(i));
-            i = i + 1;
-        }
-
-        // sort last front in descending order of the crowding distance
-        List<IChromosome<T>> lastFront = paretoFronts.get(i);
-        final Map<IChromosome<T>, Double> crowdingDistanceMap
-                = GAUtils.crowdingDistanceAssignment(lastFront, fitnessFunctions);
-        lastFront = GAUtils.sortByCrowdingDistance(lastFront, crowdingDistanceMap);
-
-=======
 
         MATE.log_acc("Creating population #" + (currentGenerationNumber + 1));
         List<IChromosome<T>> newGeneration = new ArrayList<>(population);
@@ -245,7 +158,6 @@
                 = GAUtils.crowdingDistanceAssignment(lastFront, fitnessFunctions);
         lastFront = GAUtils.sortByCrowdingDistance(lastFront, crowdingDistanceMap);
 
->>>>>>> 953ab3aa
         // fill up the remaining slots with the least crowded chromosomes of the last front
         survivors.addAll(lastFront.subList(0, populationSize - survivors.size()));
         return survivors;

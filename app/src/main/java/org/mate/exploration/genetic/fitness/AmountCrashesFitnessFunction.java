--- conflicted
+++ resolved
@@ -30,11 +30,7 @@
             return testCase.getCrashDetected() ? 1 : 0;
         } else {
             throw new UnsupportedOperationException("Chromosome type "
-<<<<<<< HEAD
-                    + chromosome.getValue().getClass() + "not yet supported!");
-=======
                     + chromosome.getValue().getClass() + " not yet supported!");
->>>>>>> 50573150
         }
     }
 

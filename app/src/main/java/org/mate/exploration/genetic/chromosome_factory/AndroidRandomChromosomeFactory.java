package org.mate.exploration.genetic.chromosome_factory;

import org.mate.MATE;
import org.mate.exploration.genetic.chromosome.Chromosome;
import org.mate.exploration.genetic.chromosome.IChromosome;
import org.mate.model.TestCase;
import org.mate.ui.Action;
import org.mate.interaction.UIAbstractionLayer;
import org.mate.utils.CoverageUtils;
import org.mate.utils.Randomness;

public class AndroidRandomChromosomeFactory implements IChromosomeFactory<TestCase> {
    public static final String CHROMOSOME_FACTORY_ID = "android_random_chromosome_factory";

    protected UIAbstractionLayer uiAbstractionLayer;
    protected int maxNumEvents;
    protected boolean resetApp;
<<<<<<< HEAD
    private int actionsCount;
=======
    protected boolean triggerStoreCoverage;
>>>>>>> 970bbd36

    public AndroidRandomChromosomeFactory(int maxNumEvents) {
        this(true, maxNumEvents);
    }

    public AndroidRandomChromosomeFactory( boolean resetApp, int maxNumEvents) {
        this.uiAbstractionLayer = MATE.uiAbstractionLayer;
        this.maxNumEvents = maxNumEvents;
        this.resetApp = resetApp;
<<<<<<< HEAD
        actionsCount = 0;
=======
        triggerStoreCoverage = true;
    }

    public void setTriggerStoreCoverage(boolean triggerStoreCoverage) {
        this.triggerStoreCoverage = triggerStoreCoverage;
>>>>>>> 970bbd36
    }

    @Override
    public IChromosome<TestCase> createChromosome() {
        if (resetApp) {
            uiAbstractionLayer.resetApp();
        }
        actionsCount = 0;

        TestCase testCase = TestCase.newInitializedTestCase();
        Chromosome<TestCase> chromosome = new Chromosome<>(testCase);

        try {
            for (int i = 0; !finishTestCase(); i++) {
                actionsCount = i;
                if (!testCase.updateTestCase(selectAction(), String.valueOf(i))) {
                    return chromosome;
                }
            }
        } finally {
            if (triggerStoreCoverage) {
                CoverageUtils.storeTestCaseChromosomeCoverage(chromosome);
                CoverageUtils.logChromosomeCoverage(chromosome);
            }
            testCase.finish();
        }
        return chromosome;
    }

    protected boolean finishTestCase() {
        return actionsCount >= maxNumEvents;
    }

    protected Action selectAction() {
        return Randomness.randomElement(uiAbstractionLayer.getExecutableActions());
    }
}<|MERGE_RESOLUTION|>--- conflicted
+++ resolved
@@ -15,11 +15,8 @@
     protected UIAbstractionLayer uiAbstractionLayer;
     protected int maxNumEvents;
     protected boolean resetApp;
-<<<<<<< HEAD
+    protected boolean triggerStoreCoverage;
     private int actionsCount;
-=======
-    protected boolean triggerStoreCoverage;
->>>>>>> 970bbd36
 
     public AndroidRandomChromosomeFactory(int maxNumEvents) {
         this(true, maxNumEvents);
@@ -29,15 +26,12 @@
         this.uiAbstractionLayer = MATE.uiAbstractionLayer;
         this.maxNumEvents = maxNumEvents;
         this.resetApp = resetApp;
-<<<<<<< HEAD
+        triggerStoreCoverage = true;
         actionsCount = 0;
-=======
-        triggerStoreCoverage = true;
     }
 
     public void setTriggerStoreCoverage(boolean triggerStoreCoverage) {
         this.triggerStoreCoverage = triggerStoreCoverage;
->>>>>>> 970bbd36
     }
 
     @Override

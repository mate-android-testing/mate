--- conflicted
+++ resolved
@@ -50,15 +50,12 @@
         this(true, maxNumEvents);
     }
 
-<<<<<<< HEAD
-=======
     /**
      * Initialises a new chromosome factory that is capable of generating random {@link TestCase}s.
      *
      * @param resetApp Whether to reset the AUT before creating a new chromosome (test case).
      * @param maxNumEvents The maximal number of actions per test case.
      */
->>>>>>> 953ab3aa
     public AndroidRandomChromosomeFactory(boolean resetApp, int maxNumEvents) {
         this.uiAbstractionLayer = Registry.getUiAbstractionLayer();
         this.maxNumEvents = maxNumEvents;

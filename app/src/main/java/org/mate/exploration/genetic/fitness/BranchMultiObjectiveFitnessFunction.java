package org.mate.exploration.genetic.fitness;

import org.mate.MATE;
import org.mate.exploration.genetic.chromosome.IChromosome;
import org.mate.utils.FitnessUtils;

import java.util.BitSet;
import java.util.HashMap;
import java.util.HashSet;
import java.util.List;
import java.util.Map;
import java.util.Set;

/**
 * Provides a fitness metric based on 'branch coverage' for multi-objective algorithms. This
 * requires that the AUT has been instrumented with the branch coverage module. A fitness
 * value of '1' indicates that the branch has been covered, '0' indicates non-covered.
 *
 * @param <T> Refers either to a {@link org.mate.model.TestCase} or {@link org.mate.model.TestSuite}.
 */
public class BranchMultiObjectiveFitnessFunction<T> implements IFitnessFunction<T> {

    /**
     * The cache is essentially a flat two-dimensional array where the first dimension describes
     * the position of a chromosome and the second dimension the position of the n-th branch or
     * fitness function. Hence, by having a chromosome index, see {@link #chromosomeToCacheIndex},
     * and the fitness function index, see {@link #index}, we can look up the fitness for each
     * chromosome and branch.
     *
     * A visual representation of the cache would look as follows:
     *
     *      chromosome 1 || chromosome 2 || ... || chromosome n
     *      [1,0,1,0,..]    [0,1,0,1,..]           [1,1,0,1,..]
     *      branch 1 to n   branch 1 to n          branch 1 to n
     *
     * We could also say that we joined together multiple bit sets, where each bit set represents
     * the fitness values of a chromosome. To get the fitness value for a given chromosome and
     * branch (objective), we can use the following formula:
     *
     *      fitness = cache[chromosomeIndex * numberOfBranches + indexOfBranch]
     */
    private static final BitSet cache = new BitSet();

    /**
     * Maps a chromosome to its index in the cache.
     */
    private static final Map<IChromosome, Integer> chromosomeToCacheIndex = new HashMap<>();

    /**
     * We keep track of the used cache indices. Since we clean the cache from time to time, certain
     * indices get available again, which we re-use when assigning a new index, see
     * {@link #assignNewCacheIndex(IChromosome)}.
     */
    private static final BitSet usedCacheIndices = new BitSet();

    /**
     * Tracks the total number of branches / fitness functions.
     */
    private static int numberOfBranches;

    /**
     * Represents the index of the n-th branch / fitness function.
     */
    private final int index;

    /**
     * Initialises the fitness function with the given index of the branch.
     *
     * @param index The index of the n-th branch / fitness function.
     */
    public BranchMultiObjectiveFitnessFunction(int index) {
        this.index = index;
        numberOfBranches++;
    }

    /**
     * Computes the branch fitness value for the given chromosome. A cache is employed to make
     * subsequent requests faster. A fitness value of 1 indicates that the branch has been covered,
     * 0 indicates non-covered.
     *
     * @param chromosome The chromosome for which we want to retrieve its fitness value.
     * @return Returns the fitness value for the given chromosome.
     */
    @Override
    public double getFitness(IChromosome<T> chromosome) {

        Integer cacheIndex = chromosomeToCacheIndex.get(chromosome);

        if (cacheIndex == null) {
            // the chromosome isn't cached yet
            cacheIndex = assignNewCacheIndex(chromosome);

<<<<<<< HEAD
            // retrieves the fitness value for every single branch
            List<Double> branchFitnessVector = FitnessUtils.getFitness(chromosome, branches,
                    FitnessFunction.BRANCH_MULTI_OBJECTIVE);
=======
            // retrieve the fitness value for every single branch
            final BitSet branchFitnessVector
                    = FitnessUtils.getBranchFitnessVector(chromosome, numberOfBranches);
>>>>>>> a907f5c3

            // update cache
            for (int i = 0; i < numberOfBranches; i++) {
                cache.set(cacheIndex * numberOfBranches + i, branchFitnessVector.get(i));
            }
        }

        return cache.get(cacheIndex * numberOfBranches + index) ? 1.0 : 0.0;
    }

    /**
     * Assigns to the given chromosome a new index in the cache.
     *
     * @param chromosome The given chromosome.
     * @return Returns the new cache index of the chromosome.
     */
    private int assignNewCacheIndex(final IChromosome<T> chromosome) {
        final int newIndex = usedCacheIndices.nextClearBit(0);
        usedCacheIndices.set(newIndex);
        chromosomeToCacheIndex.put(chromosome, newIndex);
        return newIndex;
    }

    /**
     * Returns whether this fitness function is maximising or not.
     *
     * @return Returns {@code true} since this fitness functions aims to maximise the branch coverage.
     */
    @Override
    public boolean isMaximizing() {
        return true;
    }

    /**
     * Returns the normalised fitness value, i.e. the value 0 if the branch was not covered by
     * the chromosome, otherwise the value 1 is returned.
     *
     * @param chromosome The chromosome for which the normalised fitness should be evaluated.
     * @return Returns the normalised fitness value bounded in [0,1].
     */
    @Override
    public double getNormalizedFitness(IChromosome<T> chromosome) {
        return getFitness(chromosome);
    }

    /**
     * Removes chromosomes from the cache that are no longer in use in order to avoid memory issues.
     *
     * @param activeChromosomes The list of active chromosomes.
     */
    public static <T> void cleanCache(List<IChromosome<T>> activeChromosomes) {

        Set<IChromosome<T>> cachedChromosomes = new HashSet(chromosomeToCacheIndex.keySet());

        for (IChromosome<T> activeChromosome : activeChromosomes) {
            cachedChromosomes.remove(activeChromosome);
        }

        for (IChromosome<T> inactiveChromosome : cachedChromosomes) {
            final int index = chromosomeToCacheIndex.remove(inactiveChromosome);
            usedCacheIndices.clear(index);
        }

        MATE.log_acc("Cleaning cache: " + cachedChromosomes.size() + " inactive chromosome removed.");
    }
}<|MERGE_RESOLUTION|>--- conflicted
+++ resolved
@@ -90,15 +90,9 @@
             // the chromosome isn't cached yet
             cacheIndex = assignNewCacheIndex(chromosome);
 
-<<<<<<< HEAD
-            // retrieves the fitness value for every single branch
-            List<Double> branchFitnessVector = FitnessUtils.getFitness(chromosome, branches,
-                    FitnessFunction.BRANCH_MULTI_OBJECTIVE);
-=======
             // retrieve the fitness value for every single branch
             final BitSet branchFitnessVector
                     = FitnessUtils.getBranchFitnessVector(chromosome, numberOfBranches);
->>>>>>> a907f5c3
 
             // update cache
             for (int i = 0; i < numberOfBranches; i++) {

--- conflicted
+++ resolved
@@ -3,7 +3,6 @@
 import org.mate.MATE;
 import org.mate.exploration.genetic.chromosome.Chromosome;
 import org.mate.exploration.genetic.chromosome.IChromosome;
-import org.mate.exploration.genetic.fitness.BranchDistanceFitnessFunction;
 import org.mate.model.TestCase;
 import org.mate.model.TestSuite;
 import org.mate.utils.CoverageUtils;
@@ -23,15 +22,6 @@
 
     @Override
     public IChromosome<TestSuite> createChromosome() {
-
-        /*
-        * FIXME: The invocation of 'androidRandomChromosomeFactory.createChromosome()' causes
-        *  the call of 'testCase.finish', which stores coverage/branch distance data without
-        *  the proper 'entity' param. I don't see any solution apart from creating an additional
-        *  chromosome factory for that particular use case. Or, we have to move all invocations
-        *  of 'testCase.finish()' outside the 'createChromosome()' method.
-         */
-
         TestSuite ts = new TestSuite();
         IChromosome<TestSuite> chromosome = new Chromosome<>(ts);
         MATE.log_acc("Android Suite Random Chromosome Factory: creating chromosome: " + chromosome);
@@ -39,40 +29,9 @@
             TestCase tc = androidRandomChromosomeFactory.createChromosome().getValue();
             MATE.log_acc("With test case: " + tc);
             ts.getTestCases().add(tc);
-<<<<<<< HEAD
-
-            if (Properties.FITNESS_FUNCTION().equals(BranchDistanceFitnessFunction.FITNESS_FUNCTION_ID)) {
-                // store branch distance data for test case tc belonging to the testsuite ts
-                Registry.getEnvironmentManager().storeBranchDistanceData(chromosome.toString(), tc.toString());
-            }
-
-            if (Properties.COVERAGE() != Coverage.NO_COVERAGE) {
-                // store coverage data for the test case tc belonging to the testsuite ts
-                Registry.getEnvironmentManager().storeCoverageData(Properties.COVERAGE(),
-                        chromosome.toString(), tc.toString());
-            }
-        }
-
-        // TODO: remove after debugging
-        if (Properties.FITNESS_FUNCTION().equals(BranchDistanceFitnessFunction.FITNESS_FUNCTION_ID)) {
-            MATE.log("Branch Distance of: " + chromosome.toString() + ": "
-                + Registry.getEnvironmentManager().getBranchDistance(chromosome.toString()));
-
-        }
-
-        // TODO: create method 'finish' in TestSuite class and move code there
-        if (Properties.COVERAGE() != Coverage.NO_COVERAGE) {
-            // retrieve coverage of entire test suite
-            MATE.log_acc("Coverage of: " + chromosome.toString() + ": "
-                    + Registry.getEnvironmentManager().getCoverage(Properties.COVERAGE(),
-                    chromosome.toString()));
-        }
-
-=======
             CoverageUtils.storeTestSuiteChromosomeCoverage(chromosome, tc.toString());
         }
         CoverageUtils.logChromosomeCoverage(chromosome);
->>>>>>> 970bbd36
         return chromosome;
     }
 }
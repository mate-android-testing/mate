--- conflicted
+++ resolved
@@ -17,12 +17,8 @@
     public void scanScreen(){
 
         IScreenState screenState = MATE.uiAbstractionLayer.getLastScreenState();
-<<<<<<< HEAD
+
         Registry.getEnvironmentManager().screenShot(screenState.getPackageName(),screenState.getId());
-=======
-
-        EnvironmentManager.screenShot(screenState.getPackageName(),screenState.getId());
->>>>>>> b050d5ea
 
         MATE.log("Current screen state: " + screenState.getId());
 
@@ -81,5 +77,4 @@
 
         MATE.log("END OF CURRENT SCREEN VALIDATION");
     }
-
 }
package org.mate.interaction.action.ui;


import android.graphics.Rect;
import android.os.Build;
import android.support.annotation.NonNull;
import android.view.accessibility.AccessibilityNodeInfo;

import org.mate.MATE;

import java.util.ArrayList;
import java.util.Arrays;
import java.util.Collections;
import java.util.List;
import java.util.Objects;
import java.util.Set;
import java.util.function.Predicate;
import java.util.stream.Stream;

/**
 * Represents an element in the ui hierarchy, i.e. a wrapper around a {@link AccessibilityNodeInfo}
 * object. Defines a parent, child and sibling relation.
 */
public class Widget {

    /**
     * A reference to the parent widget or {@code null} if it is the root widget.
     */
    private final Widget parent;

    /**
     * A list of direct descendants.
     */
    private final List<Widget> children;

    /**
     * A unique identifier for this widget, which is based on the activity name, the global
     * and local index. This id is unique within the same ui hierarchy / screen.
     */
    private final String id;

    /**
     * The widget class name, e.g. android.view.ListView, or the empty string.
     * See {@link AccessibilityNodeInfo#getClassName()}.
     */
    private final String clazz;

    /**
     * The resource id of the widget or the empty string.
     * See {@link AccessibilityNodeInfo#getViewIdResourceName()}.
     */
    private final String resourceID;

    /**
     * A unique index within the ui hierarchy. This index is based on the order of BFS.
     */
    private final int index;

    /**
     * The index of the widget in the ui hierarchy. This conforms
     * to the index of the 'uiautomatorviewer' tool. This is solely
     * a local index for each widget's children, i.e. the children
     * of a widget are labeled starting from 0.
     */
    private final int localIndex;

    /**
     * The depth of the widget in the ui hierarchy.
     */
    private final int depth;

    /**
     * The activity name.
     */
    private final String activity;

    /**
     * The package name the widget is referring to.
     * See {@link AccessibilityNodeInfo#getPackageName()}.
     */
    private final String packageName;

    /**
     * The coordinates/boundaries of the widget.
     * <p>
     * (0,0)      (xMax,0)
     * left       right
     * x1         x2 (X = x1 + x2 / 2)
     * ------------
     * |          |
     * |          |
     * |          |
     * ------------
     * y1         y2 (Y = y1 + y2 / 2)
     * top        bottom
     * (0,yMax)   (xMax,yMax)
     */
    private final Rect bounds;
    private final int X;
    private final int Y;
    private final int x1;
    private final int x2;
    private final int y1;
    private final int y2;

    /**
     * Only set if the widget stores a text, e.g. the text of an input box, otherwise the empty string.
     * See {@link AccessibilityNodeInfo#getText()}.
     */
    private String text;

    /**
     * A possible content description of the widget, otherwise the empty string.
     * See {@link AccessibilityNodeInfo#getContentDescription()}.
     */
    private final String contentDesc;

    private final String labeledBy;
    private final boolean showingHintText;
    private final boolean focused;
    private final String errorText;
    private final boolean contextClickable;
    private final boolean importantForAccessibility;
    private final boolean accessibilityFocused;
    private final String labelFor;
    private final boolean checkable;
    private final boolean checked;
    private final boolean editable;
    private final boolean enabled;
    private final boolean focusable;
    private final boolean scrollable;
    private final boolean selected;
    private final boolean visible;
    private final int maxTextLength;
    private final boolean screenReaderFocusable;
    private final int inputType;
    private final boolean hasChildren;
    private final boolean heading;
    private final boolean password;
    private final boolean clickable;
    private final boolean longClickable;

    // mutable properties
    private String hint;

    // deprecated properties
    private String color;
    private String maxminLum;

    /**
     * Creates a new widget.
     *
     * @param node A node in the ui hierarchy.
     * @param activity The activity name the widget belongs to.
     * @param depth The depth of the node in the ui hierarchy.
     * @param localIndex A local index for the widget's children.
     */
    public Widget(Widget parent, AccessibilityNodeInfo node, String activity,
                  int depth, int index, int localIndex) {

        this.parent = parent;
        this.activity = activity;
        this.packageName = Objects.toString(node.getPackageName(), activity.split("/")[0]);
        this.resourceID = Objects.toString(node.getViewIdResourceName(), "");
        this.clazz = Objects.toString(node.getClassName(), "");
        this.depth = depth;
        this.index = index;
        this.localIndex = localIndex;
        this.id = activity + "->" + depth + "->" + index + "->" + localIndex;
        children = new ArrayList<>();

        /*
         * NOTE: An AccessibilityNodeInfo object is only valid (non null) for a certain
         * amount of time, afterwards it expires. This means, we can't re-use this object
         * to get an up-to-date state of the widget, e.g. the currently displayed text.
         * Thus, we need to save all node attributes in dedicated variables and request
         * an ui object instead of performing the action directly on the node object.
         */
        Rect bounds = new Rect();
        node.getBoundsInScreen(bounds);
        this.bounds = bounds;
        this.x1 = bounds.left;
        this.x2 = bounds.right;
        this.y1 = bounds.top;
        this.y2 = bounds.bottom;
        this.X = bounds.centerX();
        this.Y = bounds.centerY();
        this.editable = node.isEditable();
        this.checkable = node.isCheckable();
        this.password = node.isPassword();
        this.enabled = node.isEnabled();
        this.selected = node.isSelected();
        this.checked = node.isChecked();
        this.clickable = node.isClickable();
        this.focusable = node.isFocusable();
        this.focused = node.isFocused();
        this.longClickable = node.isLongClickable();
        this.scrollable = node.isScrollable();
        this.maxTextLength = node.getMaxTextLength();
        this.visible = node.isVisibleToUser();
        this.inputType = node.getInputType();
        this.accessibilityFocused = node.isAccessibilityFocused();
        this.hasChildren = node.getChildCount() > 0;

        this.text = Objects.toString(node.getText(), "");
        this.contentDesc = Objects.toString(node.getContentDescription(), "");
        this.errorText = Objects.toString(node.getError(), "");

        if (Build.VERSION.SDK_INT >= Build.VERSION_CODES.N) {
            this.importantForAccessibility = node.isImportantForAccessibility();
        } else {
            this.importantForAccessibility = true;
        }

        if (Build.VERSION.SDK_INT >= Build.VERSION_CODES.P) {
            this.screenReaderFocusable = node.isScreenReaderFocusable();
        } else {
            this.screenReaderFocusable = true;
        }

        if (Build.VERSION.SDK_INT >= Build.VERSION_CODES.O) {
            this.showingHintText = node.isShowingHintText();
        } else {
            this.showingHintText = false;
        }

        if (Build.VERSION.SDK_INT >= Build.VERSION_CODES.M) {
            this.contextClickable = node.isContextClickable();
        } else {
            this.contextClickable = false;
        }

        AccessibilityNodeInfo.CollectionItemInfo cinfo = node.getCollectionItemInfo();
        if (cinfo != null) {
            this.heading = cinfo.isHeading();
        } else {
            this.heading = false;
        }

        AccessibilityNodeInfo lf = node.getLabelFor();
        String labelFor = "";
        if (lf != null) {
            labelFor = Objects.toString(lf.getViewIdResourceName(), "");
        }
        this.labelFor = labelFor;

        AccessibilityNodeInfo lb = node.getLabeledBy();
        String labelBy = "";
        if (lb != null) {
            labelBy = Objects.toString(lb.getViewIdResourceName(), "");
        }
        this.labeledBy = labelBy;
    }

    /**
     * Computes the euclidean distance to another widget.
     *
     * @param other The other widget.
     * @return Returns the euclidean distance between this widget and the other widget.
     */
    public double distanceTo(final Widget other) {

        final int xCenter = this.x2 - this.x1;
        final int yCenter = this.y2 - this.y1;
        final int otherXCenter = other.x2 - other.x1;
        final int otherYCenter = other.y2 - other.y1;

        return Math.sqrt((xCenter - otherXCenter)^2 + (yCenter - otherYCenter)^2);
    }

    /**
     * Checks whether the tokens of the widget contain any supplied token.
     *
     * @param tokens The given tokens.
     * @return Returns {@code true} if the widget contains any of the given tokens, otherwise
     *                  {@code false} is returned.
     */
    public boolean containsAnyToken(final Set<String> tokens) {

        // TODO: Avoid (redundant) to lower case transformation(s).
        return getTokens().map(String::toLowerCase).anyMatch(t1 -> tokens.stream()
                .map(String::toLowerCase).anyMatch(t2 -> t1.equals(t2)
                        // Allow minor divergence to catch plural of token for instance.
                        || (Math.abs(t1.length() - t2.length()) == 1
                        && (t1.contains(t2) || t2.contains(t1)))));
    }

    /**
     * Retrieves the tokens from the widget, i.e. a collection of text attributes like the content
     * description, the input or hint text. This also includes the tokens from the child widgets.
     *
     * @return Returns the tokens associated with the widget.
     */
    public Stream<String> getTokens() {
        return Stream.concat(
                Stream.of(text, contentDesc, labeledBy, errorText, labelFor, hint),
                children.stream().flatMap(Widget::getTokens)
        ).filter(Objects::nonNull)
                .flatMap(token -> Stream.concat(
                        // Split the tokens into further tokens upon common separators.
                        Arrays.stream(token.split("\\s|,|;|:|\\.")),
                        Stream.of(token) // Maintain the original token for an exact match.
                ))
                .map(String::trim)
                .map(String::toLowerCase) // TODO: Remove this side effect.
                .filter(token -> !token.isEmpty())
                .distinct();
    }

    /**
     * Checks whether the widget represents a leaf widget in the ui hierarchy, i.e. it has no children.
     *
     * @return Returns {@code true} if the widget is a leaf widget, otherwise {@code false}.
     */
    public boolean isLeafWidget() {
        return !hasChildren;
    }

    /**
     * Checks whether the widget has a non-empty content description attribute.
     *
     * @return Returns {@code true} if the content desc is non empty, otherwise {@code false}.
     */
    public boolean hasContentDescription() {
        return !contentDesc.isEmpty();
    }

    /**
     * Checks whether the widget has a non-empty text attribute.
     *
     * @return Returns {@code true} if the text attribute is non empty, otherwise {@code false}.
     */
    public boolean hasText() {
        return !text.isEmpty();
    }

    /**
     * Updates the text of the widget (only internally).
     *
     * @param text The new text for the widget.
     */
    public void setText(String text) {
        this.text = text;
    }

    /**
     * Returns the name of the activity the widget is placed on.
     *
     * @return Returns the full-qualified activity name.
     */
    public String getActivity() {
        return activity;
    }

    /**
     * Returns the parent widget.
     *
     * @return Returns the parent widget or {@code null} if the widget is the root widget.
     */
    public Widget getParent() {
        return parent;
    }

    /**
     * Returns the unique id of the widget. This is a combination of activity name, depth,
     * global and local index, see the constructor.
     *
     * @return Returns the widget id.
     */
    public String getId() {
        return id;
    }

    /**
     * Returns the class name of the widget, e.g. android.view.ViewGroup.
     *
     * @return Returns the widget's class name or the empty string if none is defined.
     */
    public String getClazz() {
        return clazz;
    }

    /**
     * Returns the local index, i.e. the child number. Each widget that holds children, labels
     * those widgets starting from 0. This index is only unique within the children of a widget.
     *
     * @return Returns the local index.
     */
    public int getLocalIndex() {
        return localIndex;
    }

    /**
<<<<<<< HEAD
     * Returns the depth of the widget in the widget hierarchy. The root widget has a depth of 0.
     *
     * @return Returns the depth of the widget in the widget hierarchy.
     */
    public int getDepth() {
        return depth;
=======
     * Whether the widget has a resource id defined.
     *
     * @return Returns {@code true} if the widget has a resource id, otherwise {@code false}.
     */
    public boolean hasResourceID() {
        return !resourceID.isEmpty();
>>>>>>> e4920e37
    }

    /**
     * Returns the resource id.
     *
     * @return Returns the resource id or the empty string if none is defined.
     */
    public String getResourceID() {
        return resourceID;
    }

    /**
     * Returns the index of the widget in the ui hierarchy.
     *
     * @return Returns the widget's index.
     */
    public int getIndex() {
        return index;
    }

    /**
     * Returns the package name of the widget.
     *
     * @return Returns the package name of the widget.
     */
    public String getPackageName() {
        return packageName;
    }

    /**
<<<<<<< HEAD
=======
     * Returns the depth of the widget in the ui hierarchy.
     *
     * @return Returns the widgets' depth in the ui hierarchy.
     */
    public int getDepth() {
        return depth;
    }

    /**
     * Returns the width of the widget.
     *
     * @return Returns the widget of the widget.
     */
    public int getWidth() {
        return x2 - x1;
    }

    /**
     * Returns the height of the widget.
     *
     * @return Returns the height of the widget.
     */
    public int getHeight() {
        return y2 - y1;
    }

    /**
>>>>>>> e4920e37
     * Returns the siblings of this widget. If there are no siblings, an empty list is returned.
     *
     * @return Returns the siblings of the widget.
     */
    public List<Widget> getSiblings() {

        List<Widget> siblings = new ArrayList<>();

        if (parent != null) {
            for (Widget sibling : parent.getChildren()) {
                if (this.localIndex != sibling.getLocalIndex()) {
                    // only add siblings, not this widget itself
                    siblings.add(sibling);
                }
            }
        }

        return Collections.unmodifiableList(siblings);
    }

    /**
     * Returns the list of children.
     *
     * @return Returns the widget's children.
     */
    public List<Widget> getChildren() {
        return Collections.unmodifiableList(children);
    }

    /**
     * Returns the x1 coordinate of the widget.
     *
     * @return Returns the x1 coordinate.
     */
    public int getX1() {
        return x1;
    }

    /**
     * Returns the x2 coordinate of the widget.
     *
     * @return Returns the x2 coordinate.
     */
    public int getX2() {
        return x2;
    }

    /**
     * Returns the y1 coordinate of the widget.
     *
     * @return Returns the y1 coordinate.
     */
    public int getY1() {
        return y1;
    }

    /**
     * Returns the y2 coordinate of the widget.
     *
     * @return Returns the y2 coordinate.
     */
    public int getY2() {
        return y2;
    }

    /**
     * Returns the X coordinate of the widget.
     *
     * @return Returns the X coordinate.
     */
    public int getX() {
        return X;
    }

    /**
     * Returns the Y coordinate of the widget.
     *
     * @return Returns the Y coordinate.
     */
    public int getY() {
        return Y;
    }

    /**
     * Retrieves the boundaries of the widget.
     *
     * @return Returns a rectangle describing the widget boundaries.
     */
    public Rect getBounds() {
        return bounds;
    }

    /**
     * Returns whether the widget has children.
     *
     * @return Returns {@code true} if the widget has children, otherwise {@code false}
     *         is returned.
     */
    public boolean hasChildren() {
        return hasChildren;
    }

    /**
     * Adds  a child widget.
     *
     * @param widget Adds a child widget.
     */
    public void addChild(Widget widget) {
        children.add(widget);
    }

    /**
     * Returns whether the widget is visible or not.
     *
     * @return Returns {@code true} if the widget is visible, otherwise {@code false}
     *         is returned.
     */
    public boolean isVisible() {
        return visible;
    }

    /**
     * Returns the content description of the widget.
     *
     * @return Returns the content description or the empty string if undefined.
     */
    public String getContentDesc() {
        return contentDesc;
    }

    /**
     * Returns whether this widget represents a container, e.g. a linear layout.
     *
     * @return Returns {@code true} if the widget is a container, otherwise {@code false}
     *         is returned.
     */
    public boolean isContainer() {
        // TODO: extend with layouts defined at https://developer.android.com/reference/androidx/classes.html
        return getClazz().equals("android.widget.LinearLayout")
                || getClazz().equals("android.widget.FrameLayout")
                || getClazz().equals("android.widget.RelativeLayout")
                || getClazz().equals("android.widget.AbsoluteLayout")
                || getClazz().equals("android.widget.TableLayout")
                || getClazz().equals("android.widget.GridLayout")
                || getClazz().equals("androidx.constraintlayout.motion.widget.MotionLayout")
                || getClazz().equals("androidx.drawerlayout.widget.DrawerLayout")
                || getClazz().equals("androidx.constraintlayout.widget.ConstraintLayout")
                || getClazz().equals("androidx.appcompat.widget.LinearLayoutCompat")
                || getClazz().equals("androidx.coordinatorlayout.widget.CoordinatorLayout")
                || getClazz().equals("androidx.gridlayout.widget.GridLayout")
                || getClazz().equals("android.support.v4.widget.DrawerLayout")
                || getClazz().equals("android.support.v7.widget.GridLayout")
                || getClazz().equals("android.support.v7.widget.LinearLayoutCompat");
    }

    /**
     * Checks whether the widget is a son of an actionable container, e.g. a clickable
     * linear layout.
     *
     * @return Returns {@code true} if this widget is a son of an actionable container,
     *         otherwise {@code false} is returned.
     */
    public boolean isSonOfActionableContainer() {
        Widget parent = this.parent;
        while (parent != null) {
            if (parent.isActionable() && parent.isContainer())
                return true;
            else
                parent = parent.getParent();
        }
        return false;
    }

    /**
     * Determines whether the parent widget is a scroll view.
     *
     * @return Returns {@code true} if the parent is a scroll view,
     *         otherwise {@code false} is returned.
     */
    public boolean isSonOfScrollView() {

        if (parent == null) {
            return false;
        }

        try {
            Class<?> clazz = Class.forName(parent.getClazz());
            return android.widget.ScrollView.class.isAssignableFrom(clazz);
        } catch (ClassNotFoundException e) {
            // classes from androidx package fail for instance (no dependency defined)
            MATE.log_warn("Class " + getClazz() + " not found!");
            return false;
        }
    }

    /**
     * Checks whether the widget is either clickable, long-clickable or checkable.
     *
     * @return Returns {@code true} if this widget is actionable,
     *         otherwise {@code false} is returned.
     */
    public boolean isActionable() {
        return isClickable() || isLongClickable() || isCheckable();
    }

    public boolean isContextClickable() {
        return contextClickable;
    }

    public String getErrorText() {
        return errorText;
    }

    public boolean isCheckable() {
        return checkable;
    }

    public boolean isChecked() {
        return checked;
    }

    public boolean isEnabled() {
        return enabled;
    }

    public boolean isFocusable() {
        return focusable;
    }

    public boolean isScrollable() {
        return scrollable;
    }

    public boolean isClickable() {
        return clickable;
    }

    public boolean isLongClickable() {
        return longClickable;
    }

    public boolean isSelected() {
        return selected;
    }

    public String getText() {
        return text;
    }

    public boolean isShowingHintText() {
        return showingHintText;
    }

    public boolean isEditable() {
        return editable;
    }

    /**
     * Checks whether this widget represents an action bar tab.
     *
     * @return Returns {@code true} if this widget is an action bar tab, otherwise {@code false}.
     */
    public boolean isActionBarTab() {
        return getClazz().equals("androidx.appcompat.app.ActionBar$Tab")
                || getClazz().equals("android.support.v4.app.ActionBar$Tab")
                || getClazz().equals("android.support.v7.app.ActionBar$Tab");
    }

    /**
     * Checks whether this widget represents a date picker.
     *
     * @return Returns {@code true} if this widget is a date picker, otherwise {@code false}.
     */
    public boolean isDatePicker() {
        try {
            Class<?> clazz = Class.forName(this.getClazz());
            return android.widget.DatePicker.class.equals(clazz);
        } catch (ClassNotFoundException e) {
            // classes from androidx package fail for instance (no dependency defined)
            MATE.log_warn("Class " + getClazz() + " not found!");
            return false;
        }
    }

    /**
     * Checks whether this widget represents a switch, see
     * https://developer.android.com/reference/android/widget/Switch.
     *
     * @return Returns {@code true} if this widget is a switch otherwise {@code false}.
     */
    public boolean isSwitch() {
        try {
            Class<?> clazz = Class.forName(this.getClazz());
            return android.widget.Switch.class.equals(clazz);
        } catch (ClassNotFoundException e) {
            // classes from androidx package fail for instance (no dependency defined)
            MATE.log_warn("Class " + getClazz() + " not found!");
            return false;
        }
    }

    /**
     * Checks whether this widget represents a rating bar.
     *
     * @return Returns {@code true} if this widget is a rating bar, otherwise {@code false}.
     */
    public boolean isRatingBar() {
        try {
            Class<?> clazz = Class.forName(this.getClazz());
            return android.widget.RatingBar.class.equals(clazz);
        } catch (ClassNotFoundException e) {
            // classes from androidx package fail for instance (no dependency defined)
            MATE.log_warn("Class " + getClazz() + " not found!");
            return false;
        }
    }

    /**
     * Checks whether this widget represents a seek bar.
     *
     * @return Returns {@code true} if this widget is a seek bar, otherwise {@code false}.
     */
    public boolean isSeekBar() {
        try {
            Class<?> clazz = Class.forName(this.getClazz());
            return android.widget.SeekBar.class.equals(clazz);
        } catch (ClassNotFoundException e) {
            // classes from androidx package fail for instance (no dependency defined)
            MATE.log_warn("Class " + getClazz() + " not found!");
            return false;
        }
    }

    /**
     * Checks whether this widget represents an edit text widget.
     *
     * @return Returns {@code true} if this widget is an edit text widget, otherwise {@code false}
     *         is returned.
     */
    public boolean isEditTextType() {
        try {
            Class<?> clazz = Class.forName(this.getClazz());
            return android.widget.EditText.class.isAssignableFrom(clazz)
                    || android.widget.AutoCompleteTextView.class.isAssignableFrom(clazz)
                    || android.widget.MultiAutoCompleteTextView.class.isAssignableFrom(clazz)
                    || android.inputmethodservice.ExtractEditText.class.isAssignableFrom(clazz);
        } catch (ClassNotFoundException e) {
            // classes from androidx package fail for instance (no dependency defined)
            MATE.log_warn("Class " + getClazz() + " not found!");
            return false;
        }
    }

    public boolean isExecutable() {
        return clickable || longClickable || scrollable || isEditable();
    }

    /**
     * Checks whether the parent widget is of the given type, e.g. android.widget.TextView.
     *
     * @param type The type (class name) to check for.
     * @return Returns {@code true} if the parent widget is of the given type,
     *         otherwise {@code false} is returned.
     */
    public boolean directSonOf(String type) {
        Widget parent = this.parent;
        if (parent != null)
            return parent.getClazz().contains(type);
        return false;
    }

    /**
     * Checks whether any parent widget is of the given type, e.g. android.widget.TextView.
     *
     * @param type The type (class name) to check for.
     * @return Returns {@code true} if any parent widget is of the given type,
     *         otherwise {@code false} is returned.
     */
    public boolean isSonOf(String type) {
        Widget parent = this.parent;
        while (parent != null) {
            if (parent.getClazz().contains(type))
                return true;
            else
                parent = parent.getParent();
        }
        return false;
    }

    /**
     * Checks whether any parent widget is checkable.
     *
     * @return Returns {@code true} if a parent widget is checkable,
     *         otherwise {@code false} is returned.
     */
    public boolean isSonOfCheckable() {
        Widget parent = this.parent;
        while (parent != null) {
            if (parent.isCheckable())
                return true;
            else
                parent = parent.getParent();
        }
        return false;
    }

    /**
     * Checks whether any parent widget is long clickable.
     *
     * @return Returns {@code true} if a parent widget is long clickable,
     *         otherwise {@code false} is returned.
     */
    public boolean isSonOfLongClickable() {
        Widget parent = this.parent;
        while (parent != null) {
            if (parent.isLongClickable())
                return true;
            else
                parent = parent.getParent();
        }
        return false;
    }

    /**
     * Checks whether any parent widget is clickable.
     *
     * @return Returns {@code true} if a parent widget is clickable,
     *         otherwise {@code false} is returned.
     */
    public boolean isSonOfClickable() {
        Widget parent = this.parent;
        while (parent != null) {
            if (parent.isClickable())
                return true;
            else
                parent = parent.getParent();
        }
        return false;
    }

    /**
     * Checks whether any parent widget is scrollable.
     *
     * @return Returns {@code true} if a parent widget is scrollable,
     *         otherwise {@code false} is returned.
     */
    public boolean isSonOfScrollable() {
        Widget parent = this.parent;
        while (parent != null) {
            if (parent.isScrollable())
                return true;
            else
                parent = parent.getParent();
        }
        return false;
    }

    public int getMaxTextLength() {
        return maxTextLength;
    }

    public int getInputType() {
        return inputType;
    }

    public void setHint(String hint) {
        this.hint = hint;
    }

    /**
     * Checks whether a hint is present.
     *
     * @return Returns {@code true} if a hint is present, otherwise {@code false}.
     */
    public boolean isHintPresent() {
        return hint != null && !hint.isEmpty();
    }

    public String getHint() {
        return hint;
    }

    public String getLabeledBy() {
        return this.labeledBy;
    }

    public String getLabelFor() {
        return this.labelFor;
    }

    public boolean isScreenReaderFocusable() {
        return screenReaderFocusable;
    }

    public boolean isImportantForAccessibility() {
        return importantForAccessibility;
    }

    public boolean isAccessibilityFocused() {
        return accessibilityFocused;
    }

    public boolean isHeading() {
        return heading;
    }

    public boolean isFocused() {
        return focused;
    }

    /**
     * Checks whether this widget represents a drawer layout.
     *
     * @return Returns {@code true} if this widget is a drawer layout, otherwise {@code false}
     *         is returned.
     */
    public boolean isDrawerLayout() {
        return getClazz().equals("androidx.drawerlayout.widget.DrawerLayout")
                || getClazz().equals("android.support.v4.widget.DrawerLayout");
    }

    /**
     * Checks whether this widget represents a button.
     *
     * @return Returns {@code true} if this widget is a button, otherwise {@code false}
     *         is returned.
     */
    public boolean isButtonType() {
        try {
            Class<?> clazz = Class.forName(this.getClazz());
            return android.widget.Button.class.isAssignableFrom(clazz)
                    || android.widget.CompoundButton.class.isAssignableFrom(clazz)
                    || android.widget.ImageButton.class.isAssignableFrom(clazz);
        } catch (ClassNotFoundException e) {
            // classes from androidx package fail for instance (no dependency defined)
            MATE.log_warn("Class " + getClazz() + " not found!");
            return false;
        }
    }

    /**
     * Checks whether this widget represents an image view.
     *
     * @return Returns {@code true} if this widget is an image view, otherwise {@code false}
     *         is returned.
     */
    public boolean isImageView() {
        try {
            Class<?> clazz = Class.forName(this.getClazz());
            return android.widget.ImageView.class.isAssignableFrom(clazz);
        } catch (ClassNotFoundException e) {
            // classes from androidx package fail for instance (no dependency defined)
            MATE.log_warn("Class " + getClazz() + " not found!");
            return false;
        }
    }

    /**
     * Checks whether this widget represents a radio group.
     *
     * @return Returns {@code true} if this widget is a radio group, otherwise {@code false}
     *         is returned.
     */
    public boolean isRadioGroupType() {
        try {
            Class<?> clazz = Class.forName(this.getClazz());
            return android.widget.RadioGroup.class.isAssignableFrom(clazz);
        } catch (ClassNotFoundException e) {
            // classes from androidx package fail for instance (no dependency defined)
            MATE.log_warn("Class " + getClazz() + " not found!");
            return false;
        }
    }

    /**
     * Checks whether this widget represents a radio button.
     *
     * @return Returns {@code true} if this widget is a radio button, otherwise {@code false}
     *         is returned.
     */
    public boolean isRadioButtonType() {
        try {
            Class<?> clazz = Class.forName(this.getClazz());
            return android.widget.RadioButton.class.isAssignableFrom(clazz);
        } catch (ClassNotFoundException e) {
            // classes from androidx package fail for instance (no dependency defined)
            MATE.log_warn("Class " + getClazz() + " not found!");
            return false;
        }
    }

    /**
     * Checks whether this widget represents an image button.
     *
     * @return Returns {@code true} if this widget is an image button, otherwise {@code false}
     *         is returned.
     */
    public boolean isImageButtonType() {
        try {
            Class<?> clazz = Class.forName(this.getClazz());
            return android.widget.ImageButton.class.isAssignableFrom(clazz);
        } catch (ClassNotFoundException e) {
            // classes from androidx package fail for instance (no dependency defined)
            MATE.log_warn("Class " + getClazz() + " not found!");
            return false;
        }
    }

    /**
     * Checks whether this widget represents an image switcher.
     *
     * @return Returns {@code true} if this widget is an image switcher, otherwise {@code false}
     *         is returned.
     */
    public boolean isImageSwitcherType() {
        try {
            Class<?> clazz = Class.forName(this.getClazz());
            return android.widget.ImageSwitcher.class.isAssignableFrom(clazz);
        } catch (ClassNotFoundException e) {
            // classes from androidx package fail for instance (no dependency defined)
            MATE.log_warn("Class " + getClazz() + " not found!");
            return false;
        }
    }

    // TODO: find something more accurate if possible
    public boolean mightBeImage() {
        // android.widget.TextView components are drawables - they can contain images
        if (this.getClazz().contains("android.widget.TextView") && this.isClickable()) {
            return this.getText().isEmpty();
        }
        return false;
    }

    public boolean isImageType() {

        if (this.clazz.contains("Image"))
            return true;
        if (this.mightBeImage())
            return true;

        try {
            Class<?> clazz = Class.forName(this.getClazz());
            return android.widget.ImageView.class.isAssignableFrom(clazz);
        } catch (ClassNotFoundException e) {
            // classes from androidx package fail for instance (no dependency defined)
            MATE.log_warn("Class " + getClazz() + " not found!");
            return false;
        }
    }

    /**
     * Checks whether the widget represents a vertical or horizontal scroll view.
     *
     * @return Returns {@code true} if this widget is a scrollview,
     *         otherwise {@code false} is returned.
     */
    public boolean isScrollView() {
        return isVerticalScrollView() || isHorizontalScrollView();
    }

    /**
     * Checks whether this widget represents a vertical scrollview, see
     * https://developer.android.com/reference/android/widget/ScrollView.
     *
     * @return Returns {@code true} if this widget is a vertical scrollview,
     *         otherwise {@code false} is returned.
     */
    public boolean isVerticalScrollView() {
        try {
            Class<?> clazz = Class.forName(this.getClazz());
            return android.widget.ScrollView.class.isAssignableFrom(clazz);
        } catch (ClassNotFoundException e) {
            // classes from androidx package fail for instance (no dependency defined)
            MATE.log_warn("Class " + getClazz() + " not found!");
            return false;
        }
    }

    /**
     * Checks whether this widget represents a horizontal scrollview, see
     * https://developer.android.com/reference/android/widget/HorizontalScrollView and
     * https://developer.android.com/reference/android/support/v4/view/ViewPager.html.
     *
     * @return Returns {@code true} if this widget is a horizontal scrollview,
     *         otherwise {@code false} is returned.
     */
    public boolean isHorizontalScrollView() {
        try {
            Class<?> clazz = Class.forName(this.getClazz());
            return android.widget.HorizontalScrollView.class.isAssignableFrom(clazz);
            // TODO: find androidX conform check
            //       || android.support.v4.view.ViewPager.class.isAssignableFrom(clazz);
        } catch (ClassNotFoundException e) {
            // classes from androidx package fail for instance (no dependency defined)
            MATE.log_warn("Class " + getClazz() + " not found!");
            return false;
        }
    }

    /**
     * Checks whether this widget represents a spinner, see
     * https://developer.android.com/reference/android/widget/AbsSpinner.
     *
     * @return Returns {@code true} if this widget is a spinner, otherwise {@code false}
     *         is returned.
     */
    public boolean isSpinnerType() {
        try {
            Class<?> clazz = Class.forName(this.getClazz());
            return android.widget.AbsSpinner.class.isAssignableFrom(clazz);
        } catch (ClassNotFoundException e) {
            // classes from androidx package fail for instance (no dependency defined)
            MATE.log_warn("Class " + getClazz() + " not found!");
            return false;
        }
    }

    /**
     * Checks whether a parent widget represents an abstract list view.
     *
     * @return Returns {@code true} if a parent widget is an abstract list view,
     *         otherwise {@code false} is returned.
     */
    public boolean isSonOfListView() {
        Widget parent = this.parent;
        while (parent != null) {
            if (parent.isListViewType())
                return true;
            else
                parent = parent.getParent();
        }
        return false;
    }

    /**
     * Checks whether a parent widget represents an abstract spinner.
     *
     * @return Returns {@code true} if a parent widget is a spinner,
     *         otherwise {@code false} is returned.
     */
    public boolean isSonOfSpinner() {
        Widget parent = this.parent;
        while (parent != null) {
            if (parent.isSpinnerType())
                return true;
            else
                parent = parent.getParent();
        }
        return false;
    }

    /**
     * Checks whether this widget represents an abstract list view.
     *
     * @return Returns {@code true} if this widget is an abstract list view, otherwise {@code false}
     *         is returned.
     */
    public boolean isListViewType() {
        try {
            Class<?> clazz = Class.forName(this.getClazz());
            return android.widget.AbsListView.class.isAssignableFrom(clazz);
        } catch (ClassNotFoundException e) {
            // classes from androidx package fail for instance (no dependency defined)
            MATE.log_warn("Class " + getClazz() + " not found!");
            return false;
        }
    }

    /**
     * Checks whether this widget represents a recycler view.
     *
     * @return Returns {@code true} if this widget is a recycler view, otherwise {@code false}
     *         is returned.
     */
    public boolean isRecyclerViewType() {
        return getClazz().equals("android.support.v7.widget.RecyclerView")
                || getClazz().equals("androidx.recyclerview.widget.RecyclerView");
    }

    /**
     * Checks whether this widget represents a text view.
     *
     * @return Returns {@code true} if this widget is a text view, otherwise {@code false}
     *         is returned.
     */
    public boolean isTextViewType() {
        try {
            Class<?> clazz = Class.forName(this.getClazz());
            return android.widget.TextView.class.isAssignableFrom(clazz);
        } catch (ClassNotFoundException e) {
            // classes from androidx package fail for instance (no dependency defined)
            MATE.log_warn("Class " + getClazz() + " not found!");
            return false;
        }
    }

    /**
     * Checks whether this widget implements the checkable interface, see
     * https://developer.android.com/reference/android/widget/Checkable.
     *
     * @return Returns {@code true} if this widget implements checkable, otherwise {@code false}
     *         is returned.
     */
    public boolean isCheckableType() {
        try {
            Class<?> clazz = Class.forName(this.getClazz());
            return android.widget.Checkable.class.isAssignableFrom(clazz);
        } catch (ClassNotFoundException e) {
            // classes from androidx package fail for instance (no dependency defined)
            MATE.log_warn("Class " + getClazz() + " not found!");
            return false;
        }
    }

    /**
     * Checks whether this widget represents a progress bar. See:
     * https://developer.android.com/reference/android/widget/ProgressBar for more details.
     *
     * @return Returns {@code true} if this widget is a progress bar, otherwise {@code false}
     *         is returned.
     */
    public boolean isProgressBarType() {
        /*
         * There are a few sub classes of the base class ProgressBar, but those don't represent
         * progress bars in the classical sense, i.e. they are 'abused' for primarily rating bars.
         */
        return getClazz().equals("android.widget.ProgressBar");
    }

    public boolean isPassword() {
        return password;
    }

    /**
     * Checks whether this widget represent a 'settings' option. This is a particular combination
     * of two text views one below the other, where the top text view represents the headline/title
     * of the option and the bottom text view provides a summary about the option.
     *
     * @return Returns {@code true} if this widget represents a 'settings' option, otherwise
     *          {@code false} is returned.
     */
    public boolean isSettingsOption() {
        return getClazz().equals("android.widget.LinearLayout")
                && !getChildren().isEmpty()
                && getChildren().get(0).getClazz().equals("android.widget.RelativeLayout")
                && getChildren().get(0).getChildren().size() == 2
                && getChildren().get(0).getChildren().get(0).getResourceID().equals("android:id/title")
                && getChildren().get(0).getChildren().get(1).getResourceID().equals("android:id/summary");
    }

    /**
     * Checks whether the widget is a son of another widget described by the given predicate.
     *
     * @param parentMatcher The given predicate.
     * @return Returns {@code true} if one of the parents satisfies the given predicate, otherwise
     *                  {@code false} is returned.
     */
    public boolean isSonOf(Predicate<Widget> parentMatcher) {
        return parent != null
                && (parentMatcher.test(parent) || parent.isSonOf(parentMatcher));
    }

    @Deprecated
    public String getColor() {
        return color;
    }

    @Deprecated
    public String getMaxminLum() {
        return maxminLum;
    }

    @Deprecated
    public void setMaxminLum(String maxminLum) {
        this.maxminLum = maxminLum;
    }

    @Deprecated
    public void setColor(String color) {

        String[] parts = color.split("#");
        if (parts.length == 2) {
            this.color = parts[0];
            setMaxminLum(parts[1]);
        } else {
            this.color = color;
            setMaxminLum("");
        }
    }

    /**
     * Compares two {@link Widget}s for equality, which is given when the widgets have the same
     * {@link #id} and are located at the same position.
     *
     * @param o The object to which we compare.
     * @return Returns {@code true} if both widgets are equal, otherwise {@code false} is returned.
     */
    @Override
    public boolean equals(Object o) {
        if (this == o) {
            return true;
        } else if (o == null || getClass() != o.getClass()) {
            return false;
        } else {
            Widget other = (Widget) o;
            return getId().equals(other.getId())
                    && getX1() == other.getX1() &&
                    getX2() == other.getX2() &&
                    getY1() == other.getY1() &&
                    getY2() == other.getY2() &&
                    isVisible() == other.isVisible() &&
                    isEnabled() == other.isEnabled();
        }
    }

    /**
     * Computes the hash code based on attributes used for {@link #equals(Object)}.
     *
     * @return Returns the associated hash code of the widget.
     */
    @Override
    public int hashCode() {
        return Objects.hash(
                getId(),
                getX1(),
                getX2(),
                getY1(),
                getY2(),
                isVisible());
    }

    /**
     * A simple string representation of the widget.
     *
     * @return Returns a simple string representation of the widget.
     */
    @NonNull
    @Override
    public String toString() {
        return "Widget{Activity: " + activity + ", resourceID: " + resourceID + ", clazz: " + clazz
                + ", depth: " + depth + ", index: " + index + ", local index: " + localIndex + "}";
    }
}<|MERGE_RESOLUTION|>--- conflicted
+++ resolved
@@ -391,21 +391,21 @@
     }
 
     /**
-<<<<<<< HEAD
      * Returns the depth of the widget in the widget hierarchy. The root widget has a depth of 0.
      *
      * @return Returns the depth of the widget in the widget hierarchy.
      */
     public int getDepth() {
         return depth;
-=======
+    }
+
+    /**
      * Whether the widget has a resource id defined.
      *
      * @return Returns {@code true} if the widget has a resource id, otherwise {@code false}.
      */
     public boolean hasResourceID() {
         return !resourceID.isEmpty();
->>>>>>> e4920e37
     }
 
     /**
@@ -436,8 +436,6 @@
     }
 
     /**
-<<<<<<< HEAD
-=======
      * Returns the depth of the widget in the ui hierarchy.
      *
      * @return Returns the widgets' depth in the ui hierarchy.
@@ -465,7 +463,6 @@
     }
 
     /**
->>>>>>> e4920e37
      * Returns the siblings of this widget. If there are no siblings, an empty list is returned.
      *
      * @return Returns the siblings of the widget.

--- conflicted
+++ resolved
@@ -18,11 +18,8 @@
 
 import org.mate.InputFieldType;
 import org.mate.MATE;
-<<<<<<< HEAD
 import org.mate.Mutation;
-=======
 import org.mate.Properties;
->>>>>>> 7778ac4c
 import org.mate.Registry;
 import org.mate.StaticStrings;
 import org.mate.datagen.DataGenerator;
@@ -39,21 +36,15 @@
 import org.mate.interaction.action.ui.WidgetAction;
 import org.mate.model.deprecated.graph.IGUIModel;
 import org.mate.utils.Utils;
-<<<<<<< HEAD
 import org.xmlpull.v1.XmlPullParserException;
-=======
 import org.mate.utils.coverage.Coverage;
->>>>>>> 7778ac4c
 
 import java.io.IOException;
 import java.util.Arrays;
 import java.util.List;
-<<<<<<< HEAD
 import java.util.Random;
-=======
 import java.util.regex.Matcher;
 import java.util.stream.Collectors;
->>>>>>> 7778ac4c
 
 import static android.content.Intent.FLAG_ACTIVITY_NEW_TASK;
 import static org.mate.interaction.action.ui.ActionType.SWIPE_DOWN;
@@ -409,7 +400,7 @@
      * Checks whether a crash dialog is visible on the current screen.
      *
      * @return Returns {@code true} if a crash dialog is visible, otherwise {@code false}
-     * is returned.
+     *          is returned.
      */
     public boolean checkForCrashDialog() {
 
@@ -426,7 +417,7 @@
      *
      * @param widget The given widget.
      * @return Returns {@code true} if the widget refers to a progress bar,
-     * otherwise {@code false} is returned.
+     *          otherwise {@code false} is returned.
      */
     public boolean checkForProgressBar(Widget widget) {
         return widget.getClazz().contains("ProgressBar")
@@ -455,9 +446,9 @@
             throw new IllegalStateException(e);
         } finally {
             /*
-             * After the rotation it takes some time that the device gets back in a stable state.
-             * If we proceed too fast, the UIAutomator loses its connection. Thus, we insert a
-             * minimal waiting time to avoid this problem.
+            * After the rotation it takes some time that the device gets back in a stable state.
+            * If we proceed too fast, the UIAutomator loses its connection. Thus, we insert a
+            * minimal waiting time to avoid this problem.
              */
             Utils.sleep(100);
         }
@@ -504,7 +495,7 @@
      * Returns whether the emulator is in portrait mode or not.
      *
      * @return Returns {@code true} if the emulator is in portrait mode, otherwise {@code false}
-     * is returned.
+     *          is returned.
      */
     public boolean isInPortraitMode() {
         return isInPortraitMode;
@@ -604,7 +595,7 @@
      *
      * @param widget The widget whose ui object should be looked up.
      * @return Returns the corresponding ui object or {@code null} if no
-     * such ui object could be found.
+     *          such ui object could be found.
      */
     private UiObject2 findObject(Widget widget) {
 
@@ -716,7 +707,6 @@
         }
         return staticStrings.getRandomStringFor(className);
     }
-
 
     /**
      * Generates a random input for the given input type on a best effort basis.

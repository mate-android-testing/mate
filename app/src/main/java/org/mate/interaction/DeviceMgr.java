--- conflicted
+++ resolved
@@ -74,15 +74,12 @@
 import java.util.regex.Matcher;
 import java.util.stream.Collectors;
 
-<<<<<<< HEAD
-=======
 import static android.content.Intent.FLAG_ACTIVITY_NEW_TASK;
 import static android.support.test.InstrumentationRegistry.getInstrumentation;
 import static android.support.test.InstrumentationRegistry.getTargetContext;
 import static org.mate.interaction.action.ui.ActionType.SWIPE_DOWN;
 import static org.mate.interaction.action.ui.ActionType.SWIPE_UP;
 
->>>>>>> 5496c08d
 /**
  * The device manager is responsible for the actual execution of the various actions.
  * Also provides functionality to check for crashes, restart or re-install the AUT, etc.
@@ -1036,12 +1033,6 @@
         if (widget != null && !widget.getClazz().isEmpty()) {
             UiObject2 obj = findObject(widget);
             if (obj != null) {
-<<<<<<< HEAD
-                X = obj.getVisibleBounds().centerX();
-                Y = obj.getVisibleBounds().centerY();
-                if (direction == SWIPE_DOWN || direction == SWIPE_UP) {
-                    pixelsmove = (obj.getVisibleBounds().bottom - obj.getVisibleBounds().top) / 2;
-=======
                 try {
                     X = obj.getVisibleBounds().centerX();
                     Y = obj.getVisibleBounds().centerY();
@@ -1050,7 +1041,11 @@
                     e.printStackTrace();
                     X = widget.getX();
                     Y = widget.getY();
->>>>>>> 5496c08d
+                }
+                X = obj.getVisibleBounds().centerX();
+                Y = obj.getVisibleBounds().centerY();
+                if (direction == SWIPE_DOWN || direction == SWIPE_UP) {
+                    pixelsmove = (obj.getVisibleBounds().bottom - obj.getVisibleBounds().top) / 2;
                 }
             } else {
                 X = widget.getX();
@@ -1531,13 +1526,8 @@
          *     FragmentManager misc state:
          */
 
-<<<<<<< HEAD
-        final String fragmentActivityState = output; //.split("Local FragmentActivity")[1];
-        
-=======
         final String fragmentActivityState = output.split("Local FragmentActivity")[1];
 
->>>>>>> 5496c08d
         // If no fragment is visible, the 'Added Fragments:' line is missing!
         if (!fragmentActivityState.contains("Added Fragments:")) {
             return Collections.emptyList();

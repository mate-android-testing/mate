--- conflicted
+++ resolved
@@ -14,11 +14,8 @@
 import android.support.test.uiautomator.UiObject;
 import android.support.test.uiautomator.UiObject2;
 import android.support.test.uiautomator.UiSelector;
-<<<<<<< HEAD
-=======
 import android.support.test.uiautomator.Until;
 import android.text.InputType;
->>>>>>> f68cd018
 
 import org.mate.MATE;
 import org.mate.Properties;
@@ -51,11 +48,9 @@
 import java.util.Collections;
 import java.util.List;
 import java.util.Objects;
-<<<<<<< HEAD
 import java.util.Random;
-=======
+import java.util.Objects;
 import java.util.Optional;
->>>>>>> f68cd018
 import java.util.regex.Matcher;
 import java.util.stream.Collectors;
 
@@ -786,11 +781,7 @@
      * Checks whether a crash dialog is visible on the current screen.
      *
      * @return Returns {@code true} if a crash dialog is visible, otherwise {@code false}
-<<<<<<< HEAD
      *         is returned.
-=======
-     * is returned.
->>>>>>> f68cd018
      */
     public boolean checkForCrashDialog() {
 
@@ -807,11 +798,7 @@
      *
      * @param widget The given widget.
      * @return Returns {@code true} if the widget refers to a progress bar,
-<<<<<<< HEAD
      *         otherwise {@code false} is returned.
-=======
-     * otherwise {@code false} is returned.
->>>>>>> f68cd018
      */
     public boolean checkForProgressBar(Widget widget) {
         return widget.getClazz().contains("ProgressBar")
@@ -889,11 +876,7 @@
      * Returns whether the emulator is in portrait mode or not.
      *
      * @return Returns {@code true} if the emulator is in portrait mode, otherwise {@code false}
-<<<<<<< HEAD
      *         is returned.
-=======
-     * is returned.
->>>>>>> f68cd018
      */
     public boolean isInPortraitMode() {
         return isInPortraitMode;
@@ -992,12 +975,8 @@
      * best effort approach.
      *
      * @param widget The widget whose ui object should be looked up.
-<<<<<<< HEAD
      * @return Returns the corresponding ui object or {@code null} if no
      *         such ui object could be found.
-=======
-     * @return Returns the corresponding ui object or {@code null} if no such ui object could be found.
->>>>>>> f68cd018
      */
     private UiObject2 findObject(Widget widget) {
 
@@ -1054,14 +1033,11 @@
          */
         String textData = Registry.isReplayMode() ? widget.getText() : generateTextData(widget);
 
-<<<<<<< HEAD
         Widget widget = action.getWidget();
         String textData = Objects.toString(generateTextData(action, widget.getMaxTextLength()), "");
 
         MATE.log_debug("Input text: " + textData);
-=======
         MATE.log_debug("New text: " + textData);
->>>>>>> f68cd018
         MATE.log_debug("Previous text: " + widget.getText());
 
         UiObject2 uiObject = findObject(widget);
@@ -1095,7 +1071,6 @@
      * Converts a fully-qualified class name to solely it's class name, i.e. the possibly redundant
      * package name is stripped off.
      *
-<<<<<<< HEAD
      * @param className The fully-qualified class name consisting of <package-name>/<class-name>.
      * @return Returns the simple class name.
      */
@@ -1104,35 +1079,29 @@
         String[] tokens = className.split("/");
         String packageName = tokens[0];
         String componentName = tokens[1];
-=======
+
+        // if the component resides in the application package, a dot is used instead of the package name
+        if (componentName.startsWith(".")) {
+            componentName = packageName + componentName;
+        }
+
+        return componentName;
+    }
+
+    /**
+     * Generates a text input for the given editable widget.
+     *
      * @param widget The editable widget.
      * @return Returns a text input for the editable widget.
      */
     private String generateTextData(Widget widget) {
+    private String generateTextData(WidgetAction action, int maxLength) {
+
+        // TODO: re-use recorded input when executing in replay mode!
 
         String widgetText = widget.getText();
         if (widgetText == null || widgetText.isEmpty())
             widgetText = widget.getHint();
->>>>>>> f68cd018
-
-        // if the component resides in the application package, a dot is used instead of the package name
-        if (componentName.startsWith(".")) {
-            componentName = packageName + componentName;
-        }
-
-        return componentName;
-    }
-
-    /**
-     * Generates a text input for the given editable widget.
-     *
-     * @param action The widget action containing the editable widget.
-     * @return Returns a text input for the editable widget.
-     */
-    private String generateTextData(WidgetAction action, int maxLength) {
-
-        // TODO: re-use recorded input when executing in replay mode!
-
         final Widget widget = action.getWidget();
         final String activityName = convertClassName(widget.getActivity());
 
@@ -1481,7 +1450,7 @@
                 }
             }
 
-        } catch (IOException e) {
+        } catch(IOException e) {
             MATE.log_warn("Couldn't retrieve stack trace of last crash!");
             MATE.log_warn(e.getMessage());
         }

package org.mate.interaction;

import android.app.Instrumentation;
import android.os.Build;
import android.support.test.InstrumentationRegistry;
import android.support.test.uiautomator.UiDevice;

import org.mate.MATE;
import org.mate.Properties;
import org.mate.Registry;
import org.mate.exploration.genetic.chromosome.IChromosome;
import org.mate.exploration.genetic.fitness.FitnessFunction;
import org.mate.graph.DrawType;
import org.mate.graph.GraphType;
import org.mate.interaction.action.ui.Widget;
import org.mate.message.Message;
import org.mate.message.serialization.Parser;
import org.mate.message.serialization.Serializer;
import org.mate.model.TestCase;
import org.mate.model.TestSuite;
import org.mate.utils.MateInterruptedException;
import org.mate.utils.Objective;
import org.mate.utils.Utils;
import org.mate.utils.coverage.Coverage;
import org.mate.utils.coverage.CoverageDTO;

import java.io.IOException;
import java.io.InputStream;
import java.net.Socket;
import java.nio.channels.Channels;
import java.util.ArrayList;
import java.util.Arrays;
import java.util.BitSet;
import java.util.Collections;
import java.util.HashMap;
import java.util.HashSet;
import java.util.List;
import java.util.Map;
import java.util.Set;
import java.util.StringJoiner;
import java.util.function.Function;
import java.util.stream.Collectors;

/**
 * Provides the interface to communicate with the MATE server.
 */
public class EnvironmentManager {
    public static final String ACTIVITY_UNKNOWN = "unknown";
    private static final String DEFAULT_SERVER_IP = "10.0.2.2";
    private static final int DEFAULT_PORT = 12345;
    private static final String METADATA_PREFIX = "__meta__";
    private static final String MESSAGE_PROTOCOL_VERSION = "3.1";
    private static final String MESSAGE_PROTOCOL_VERSION_KEY = "version";

    /**
     * The maximal number of how often a request is sent to MATE-Server in case of a fault.
     */
    private static final int MAX_NUMBER_OF_TRIES = 3;

    private String emulator = null;
    private Socket server;
    private final int port;
    private Parser messageParser;
    private boolean active;

    /**
     * Tracks for which test case the pulling of traces files have been already performed.
     * This is necessary that BranchDistance and BranchCoverage don't try to fetch for the same
     * test case the traces file multiple times. Otherwise, the last fetch trial overwrites
     * the traces file for the given test case with an empty file.
     */
    private final Set<String> coveredTestCases = new HashSet<>();

    /**
     * Initialises a new environment manager communicating with
     * the MATE server on the default port.
     *
     * @throws IOException If no connection could be established with the MATE server.
     */
    public EnvironmentManager() throws IOException {
        this(DEFAULT_PORT);
    }

    /**
     * Initialises a new environment manager communicating with the MATE server on the given port.
     *
     * @param port The MATE server port.
     * @throws IOException If no connection could be established with the MATE server.
     */
    public EnvironmentManager(int port) throws IOException {
        active = true;
        server = new Socket(DEFAULT_SERVER_IP, port);
        this.port = port;

        /*
         * The input stream obtained from server.getInputStream() cannot be interrupted when
         * waiting for a response from the server. We need to wrap the input stream around a
         * channel to make this possible. If an interrupt happens, a ClosedInterruptException
         * will be thrown.
         */
        final InputStream interruptibleInputStream = Channels.newInputStream(
                Channels.newChannel(server.getInputStream()));
        messageParser = new Parser(interruptibleInputStream);
        server.setSoTimeout(0);
    }

    /**
     * Re-connects to Mate-Server if the connection has been closed.
     *
     * @throws IOException If the connection is closed and cannot be re-established.
     */
    public void reconnect() throws IOException {

        Utils.sleep(1000);

        if (server.isClosed()) {
            MATE.log_debug("Re-connecting to MATE-Server.");
            server = new Socket(DEFAULT_SERVER_IP, port);

            /*
             * The input stream obtained from server.getInputStream() cannot be interrupted when
             * waiting for a response from the server. We need to wrap the input stream around a
             * channel to make this possible. If an interrupt happens, a ClosedInterruptException
             * will be thrown.
             */
            final InputStream interruptibleInputStream = Channels.newInputStream(
                    Channels.newChannel(server.getInputStream()));
            messageParser = new Parser(interruptibleInputStream);
            server.setSoTimeout(0);
        } else {
            MATE.log_debug("No need to re-connect to MATE-Server.");
        }
    }

    /**
     * Closes the connection to the MATE server.
     *
     * @throws IOException If closing connection fails.
     */
    public void close() throws IOException {
        sendMessage(new Message("/close"));
        active = false;
        server.close();
    }

    /**
     * Get the name of the emulator.
     *
     * @return Returns the name of the emulator.
     */
    public String getEmulator() {
        return emulator;
    }

    /**
     * Closes the socket to MATE-Server and tries to re-connect.
     */
    private void closeAndReconnect() {
        try {
            server.close();
            reconnect();
        } catch (final IOException e) {
            throw new RuntimeException("Could not establish a new connection to MATE-Server!", e);
        }
    }

    /**
     * Sends a {@link org.mate.message.Message} to the server and returns the response of the server.
     *
     * @param message The {@link org.mate.message.Message} that will be send to the server.
     * @return Returns the response {@link org.mate.message.Message} of the server.
     */
    public synchronized Message sendMessage(Message message) {

        if (!active) {
            throw new IllegalStateException("EnvironmentManager is no longer active and can not " +
                    "be used for communication!");
        }

        MATE.log_debug("Send message with subject " + message.getSubject());
        addMetadata(message);

        int numberOfTries = 0;

        while (true) {

            try {
                server.getOutputStream().write(Serializer.serialize(message));
                server.getOutputStream().flush();
            } catch (IOException e) {

                MATE.log_debug("socket error sending");
                closeAndReconnect();

                try {
                    server.getOutputStream().write(Serializer.serialize(message));
                    server.getOutputStream().flush();
                } catch (IOException exception) {
                    /*
                     * If we can't send the request the second time, it's likely that we can't
                     * recover from this fault and thus abort the execution.
                     */
                    MATE.log_debug("socket error sending");
                    throw new IllegalStateException(exception);
                }
            }

            Message response;

            try {
                response = messageParser.nextMessage();
            } catch (IllegalStateException lexerException) {

                MATE.log_debug("Lexing response failed: " + lexerException);

                /*
                 * MATE-Server might still be processing the old request and trying to send data
                 * through the socket, so to ensure MATE-Server does not confuse the different
                 * requests we just close the socket and open a new one.
                 */
                closeAndReconnect();

                numberOfTries++;

                if (numberOfTries < MAX_NUMBER_OF_TRIES) {
                    continue;
                } else {
                    throw new IllegalStateException(lexerException);
                }
            }

            verifyMetadata(response);

            if (response.getSubject().equals("/error")) {
                MATE.log_debug("Received error message from MATE-Server: "
                        + response.getParameter("info"));
                throw new IllegalStateException("MATE-Server couldn't send a successful response!");
            }

            stripMetadata(response);
            return response;
        }
    }

    /**
     * Tunnels a request over the legacy end point.
     *
     * @param cmd The command string.
     * @return Returns the response as a string.
     */
    // TODO: remove once all requests are ported to the individual end points
    public String tunnelLegacyCmd(String cmd) {
        Message message = new Message.MessageBuilder("/legacy")
                .withParameter("cmd", cmd)
                .build();
        Message response = sendMessage(message);
        if (!response.getSubject().equals("/legacy")) {
            StringBuilder sb = new StringBuilder("Received unexpected message with subject: <");
            sb.append(response.getSubject());
            for (Map.Entry<String, String> parameterEntry : response.getParameters().entrySet()) {
                sb.append(">\n\tand parameter with key <")
                        .append(parameterEntry.getKey())
                        .append("> and value <")
                        .append(parameterEntry.getValue());
            }
            sb.append(">");
            throw new IllegalStateException(sb.toString());
        }
        return response.getParameter("response");
    }

    private void addMetadata(Message message) {
        message.addParameter(
                METADATA_PREFIX + MESSAGE_PROTOCOL_VERSION_KEY, MESSAGE_PROTOCOL_VERSION);
    }

    private void stripMetadata(Message message) {
        List<String> metadataKeys = new ArrayList<>();
        Map<String, String> parameters = message.getParameters();
        for (String parameterKey : parameters.keySet()) {
            if (parameterKey.startsWith(METADATA_PREFIX)) {
                metadataKeys.add(parameterKey);
            }
        }
        for (String metadataKey : metadataKeys) {
            parameters.remove(metadataKey);
        }
    }

    private void verifyMetadata(Message message) {
        String protocolVersion = message.getParameter(
                METADATA_PREFIX + MESSAGE_PROTOCOL_VERSION_KEY);
        if (!protocolVersion.equals(MESSAGE_PROTOCOL_VERSION)) {
            MATE.log(
                    "WARNING: Message protocol version used by MATE ("
                            + MESSAGE_PROTOCOL_VERSION
                            + ") does not match with the version used by MATE-Server ("
                            + protocolVersion
                            + ")");
        }
    }

    /**
     * Releases the emulator. This doesn't have any effect on the real emulator, just sets some
     * internal properties.
     */
    public void releaseEmulator() {
        Message.MessageBuilder messageBuilder = new Message.MessageBuilder("/emulator/interaction")
                .withParameter("deviceId", emulator)
                .withParameter("type", "release_emulator");
        sendMessage(messageBuilder.build());
    }

    /**
     * Allocates the emulator that is running the given app.
     *
     * @param packageName The package name of the AUT.
     * @return Returns the name of the emulator.
     */
    public String allocateEmulator(String packageName) {

        Message.MessageBuilder messageBuilder = new Message.MessageBuilder("/emulator/interaction")
                .withParameter("type", "allocate_emulator")
                .withParameter("packageName", packageName);

        String response = sendMessage(messageBuilder.build()).getParameter("emulator");

        if (response != null && !response.isEmpty()) {
            emulator = response;
        }
        if (emulator != null)
            emulator = emulator.replace(" ", "");
        return emulator;
    }

    /**
     * Copies the test cases fitness data belonging to the source chromosome over to the given target chromosome.
     * This is necessary when a new chromosome is created but not executed, e.g. a chromosome is duplicated
     * (which doesn't require execution since the fitness is identical).
     *
     * @param sourceChromosome The source chromosome.
     * @param targetChromosome The target chromosome.
     * @param testCases The test cases belonging to the source chromosome.
     * @param fitnessFunction The underlying fitness function.
     */
    public void copyFitnessData(final IChromosome<TestSuite> sourceChromosome,
                                final IChromosome<TestSuite> targetChromosome,
                                final List<TestCase> testCases,
                                final FitnessFunction fitnessFunction) {

        // concatenate test cases
        StringBuilder sb = new StringBuilder();

        String prefix = "";
        for (TestCase testCase : testCases) {
            // there is no coverage data for dummy test cases
            if (!testCase.isDummy()) {
                sb.append(prefix);
                prefix = ",";
                sb.append(testCase.getId());
            }
        }

        Message.MessageBuilder messageBuilder = new Message.MessageBuilder("/fitness/copy_fitness_data")
                .withParameter("packageName", Registry.getPackageName())
                .withParameter("fitnessFunction", fitnessFunction.name())
                .withParameter("chromosome_src", sourceChromosome.getValue().getId())
                .withParameter("chromosome_target", targetChromosome.getValue().getId())
                .withParameter("entities", sb.toString());

        Message response = sendMessage(messageBuilder.build());
        if (response.getSubject().equals("/error")) {
            MATE.log_acc("Copying fitness data failed!");
            throw new IllegalStateException(response.getParameter("info"));
        }
    }

    /**
     * Copies the test cases coverage data belonging to the source chromosome over to the given target chromosome.
     * This is necessary when a new chromosome is created but not executed, e.g. a chromosome is duplicated
     * (which doesn't require execution since the coverage is identical).
     *
     * @param sourceChromosome The source chromosome.
     * @param targetChromosome The target chromosome.
     * @param testCases The test cases belonging to the source chromosome.
     */
    public void copyCoverageData(final IChromosome<TestSuite> sourceChromosome,
                                 final IChromosome<TestSuite> targetChromosome,
                                 final List<TestCase> testCases) {

        // concatenate test cases
        StringBuilder sb = new StringBuilder();

        String prefix = "";
        for (TestCase testCase : testCases) {
            // there is no coverage data for dummy test cases
            if (!testCase.isDummy()) {
                sb.append(prefix);
                prefix = ",";
                sb.append(testCase.getId());
            }
        }

        Message.MessageBuilder messageBuilder = new Message.MessageBuilder("/coverage/copy")
                .withParameter("packageName", Registry.getPackageName())
                .withParameter("coverage_type", Properties.COVERAGE().name())
                .withParameter("chromosome_src", sourceChromosome.getValue().getId())
                .withParameter("chromosome_target", targetChromosome.getValue().getId())
                .withParameter("entities", sb.toString());

        Message response = sendMessage(messageBuilder.build());
        if (response.getSubject().equals("/error")) {
            MATE.log_acc("Copying coverage data failed!");
            throw new IllegalStateException(response.getParameter("info"));
        }
    }

    /**
     * Retrieves the name of the currently visible activity. It can happen that the AUT just crashed
     * and the activity name wasn't updated, then the string 'unknown' is returned.
     *
     * @return Returns the name of the current activity or the string 'unknown' if extraction failed.
     */
    public String getCurrentActivityName() {

        if (emulator == null || emulator.isEmpty()) {
            return ACTIVITY_UNKNOWN;
        }

        Message.MessageBuilder messageBuilder
                = new Message.MessageBuilder("/android/get_current_activity")
                .withParameter("deviceId", emulator);
        Message response = sendMessage(messageBuilder.build());
        return response.getParameter("activity");
    }

    /**
     * Returns the list of activities belonging to the AUT.
     *
     * @return Returns the list of activities of the AUT.
     */
    @SuppressWarnings("unused")
    public List<String> getActivityNames() {
        Message.MessageBuilder messageBuilder
                = new Message.MessageBuilder("/android/get_activities")
                .withParameter("deviceId", emulator);
        Message response = sendMessage(messageBuilder.build());
        return Arrays.asList(response.getParameter("activities").split("\n"));
    }

    /**
     * Returns the number of objectives based on objective property.
     *
     * @param objective The specified objective property.
     * @return Returns the number of objectives, e.g. the number of branches.
     */
    public int getNumberOfObjectives(Objective objective) {

        if (objective == null) {
            throw new IllegalStateException("Objective property not defined!");
        }

        MATE.log_acc("Getting objectives...!");

        int numberOfObjectives;

        if (objective == Objective.LINES) {
            numberOfObjectives = getNumberOfSourceLines();
        } else if (objective == Objective.BRANCHES) {
            numberOfObjectives = getNumberOfBranches();
        } else if (objective == Objective.BLOCKS) {
            numberOfObjectives = getNumberOfBasicBlocks();
        } else {
            throw new UnsupportedOperationException("Objective " + objective + " not yet supported!");
        }

        MATE.log_acc("Number of objectives: " + numberOfObjectives);
        return numberOfObjectives;
    }

    /**
     * Requests the list of basic blocks of the AUT. Each basic block typically represents
     * an objective in the context of MIO/MOSA. Requires that the AUT has been instrumented
     * with the basic block coverage module.
     *
     * @return Returns the list of basic blocks.
     */
    @SuppressWarnings("unused")
    public List<String> getBasicBlocks() {

        Message.MessageBuilder messageBuilder = new Message.MessageBuilder("/fitness/get_basic_blocks")
                .withParameter("packageName", Registry.getPackageName());

        Message response = sendMessage(messageBuilder.build());

        return Arrays.asList(response.getParameter("blocks").split("\\+"));
    }

    /**
     * Requests the number of basic blocks of the AUT. Each basic block typically represents a
     * testing target in the context of MIO/MOSA.
     *
     * @return Returns the number of branches.
     */
    public int getNumberOfBasicBlocks() {

        Message.MessageBuilder messageBuilder = new Message.MessageBuilder("/fitness/get_number_of_basic_blocks")
                .withParameter("packageName", Registry.getPackageName());

        Message response = sendMessage(messageBuilder.build());
        return Integer.parseInt(response.getParameter("blocks"));
    }

    /**
     * Fetches a serialized test case from the internal storage of the emulator.
     * Also removes the serialized test case afterwards.
     *
     * @param testcaseDir The test case directory.
     * @param testCase The name of the test case file.
     * @return Returns {@code true} if the test case could be successfully fetched and removed,
     *         otherwise {@code false} is returned.
     */
    public boolean fetchTestCase(String testcaseDir, String testCase) {

        Message.MessageBuilder messageBuilder = new Message.MessageBuilder(
                "/utility/fetch_test_case")
                .withParameter("deviceId", emulator)
                .withParameter("testcaseDir", testcaseDir)
                .withParameter("testcase", testCase);
        Message response = sendMessage(messageBuilder.build());
        boolean success = Boolean.parseBoolean(response.getParameter("response"));
        MATE.log("Fetching TestCase from emulator succeeded: " + success);
        return success;
    }

    /**
     * Fetches and removes an espresso test from the internal storage of the emulator.
     *
     * @param espressoDir The espresso tests directory on the emulator.
     * @param testCase The name of the espresso test.
     * @return Returns {@code true} if the espresso test could be successfully fetched and removed,
     *         otherwise {@code false} is returned.
     */
    public boolean fetchEspressoTest(String espressoDir, String testCase) {

        Message.MessageBuilder messageBuilder = new Message.MessageBuilder(
                "/utility/fetch_espresso_test")
                .withParameter("deviceId", emulator)
                .withParameter("espressoDir", espressoDir)
                .withParameter("testcase", testCase);
        Message response = sendMessage(messageBuilder.build());
        boolean success = Boolean.parseBoolean(response.getParameter("response"));
        MATE.log("Fetching espresso test from emulator succeeded: " + success);
        return success;
    }

    /**
     * Simulates a system event by broadcasting the notification of the occurrence of
     * a system event to a certain receiver.
     *
     * @param packageName The package name of the AUT.
     * @param receiver The receiver listening for the system event.
     * @param action The system event.
     * @param dynamic Whether the receiver is a dynamic receiver or not.
     * @return Returns whether broadcasting the system event succeeded or not.
     */
    public boolean executeSystemEvent(String packageName, String receiver, String action, boolean dynamic) {

        Message.MessageBuilder messageBuilder = new Message.MessageBuilder("/fuzzer/execute_system_event")
                .withParameter("deviceId", emulator)
                .withParameter("packageName", packageName)
                .withParameter("receiver", receiver)
                .withParameter("action", action)
                .withParameter("dynamic", String.valueOf(dynamic));
        Message response = sendMessage(messageBuilder.build());
        return Boolean.parseBoolean(response.getParameter("response"));
    }

    /**
     * API level 23 and higher requires that permissions are also granted at runtime. This can be
     * done at install time with the flag -g, i.e. adb install -g apk, or via adb shell pm grant
     * packageName permission. However, the intermediate reset/restart of the app causes the
     * loss of those runtime permissions.
     *
     * @param packageName The app that requires the permissions.
     * @return Returns {@code true} if the granting permissions succeeded, otherwise {@code false}.
     */
    @SuppressWarnings("unused")
    public boolean grantRuntimePermissions(String packageName) {

        Instrumentation instrumentation = InstrumentationRegistry.getInstrumentation();
        UiDevice device = UiDevice.getInstance(instrumentation);

        final String readPermission = "android.permission.READ_EXTERNAL_STORAGE";
        final String writePermission = "android.permission.WRITE_EXTERNAL_STORAGE";

        // this method is far faster than the request via the server
        if (Build.VERSION.SDK_INT >= Build.VERSION_CODES.P) {
            instrumentation.getUiAutomation().grantRuntimePermission(packageName, readPermission);
            instrumentation.getUiAutomation().grantRuntimePermission(packageName, writePermission);
            return true;
        }

        Message.MessageBuilder messageBuilder
                = new Message.MessageBuilder("/android/grant_runtime_permissions")
                .withParameter("deviceId", emulator)
                .withParameter("packageName", packageName);

        Message response = null;
        MateInterruptedException mateInterruptedException = null;

        try {
            response = sendMessage(messageBuilder.build());
        } catch (MateInterruptedException e) {
            /*
             * We still need to wait for mate-server to complete the request, so we just wait for a
             * few seconds. This is important, because if we continue immediately and try to get the
             * coverage of the last incomplete test case by invoking the tracer, then the tracer's
             * permissions to write to the external storage might get dropped while it tries to write,
             * because clearing the app data also revokes the tracer's permissions. This in turn
             * causes a failure of the tracer to write its traces.
             */
            mateInterruptedException = e;
            Utils.sleepWithoutInterrupt(5000);
        }

        if (response != null && !"/android/grant_runtime_permissions".equals(response.getSubject())) {
            MATE.log_acc("ERROR: Unable to grant runtime permissions!");
        }

        if (mateInterruptedException != null) {
            throw mateInterruptedException;
        }

        return Boolean.parseBoolean(response.getParameter("response"));
    }

    /**
     * Pushes dummy files for various data types, e.g. video, onto the external storage (sd card).
     * This method should be only used in combination with the intent fuzzing functionality.
     *
     * @return Returns whether the push operation succeeded or not.
     */
    public boolean pushDummyFiles() {

        Message.MessageBuilder messageBuilder = new Message.MessageBuilder("/fuzzer/push_dummy_files")
                .withParameter("deviceId", emulator);
        Message response = sendMessage(messageBuilder.build());
        return Boolean.parseBoolean(response.getParameter("response"));
    }

    public double getCallGraphDistance(IChromosome<?> chromosome) {
        String chromosomeId = getChromosomeId(chromosome);

        return Double.parseDouble(sendMessage(new Message.MessageBuilder("/graph/call_graph_distance").withParameter("chromosome", chromosomeId).withParameter("packageName", Registry.getPackageName()).build()).getParameter("distance"));
    }

    public double getReachedRequiredConstructors(IChromosome<?> chromosome) {
        String chromosomeId = getChromosomeId(chromosome);

        return Double.parseDouble(sendMessage(new Message.MessageBuilder("/graph/reached_required_constructors").withParameter("chromosome", chromosomeId).withParameter("packageName", Registry.getPackageName()).build()).getParameter("reached"));
    }

    public double getMergedBasicBlockDistance(IChromosome<?> chromosome) {
        return Double.parseDouble(
                sendMessage(new Message.MessageBuilder("/graph/basic_block_distance")
                        .withParameter("chromosome", getChromosomeId(chromosome))
                        .withParameter("packageName", Registry.getPackageName())
                        .build()
                ).getParameter("mergedNormalizedDistance"));
    }

    /**
     * Initialises a graph.
     */
    public void initGraph() {

        GraphType graphType = Properties.GRAPH_TYPE();

        Message.MessageBuilder messageBuilder = new Message.MessageBuilder("/graph/init")
                .withParameter("deviceId", emulator)
                .withParameter("packageName", Registry.getPackageName())
                .withParameter("graph_type", graphType.name())
                .withParameter("apk", Properties.APK())
                .withParameter("target", Properties.TARGET())
                .withParameter("stack_trace_path", Properties.STACK_TRACE_PATH())
                ;

        if (graphType == GraphType.INTRA_CFG) {
            messageBuilder.withParameter("method", Properties.METHOD_NAME());
            messageBuilder.withParameter("basic_blocks", String.valueOf(Properties.BASIC_BLOCKS()));
        } else if (graphType == GraphType.INTER_CFG) {
            messageBuilder.withParameter("basic_blocks", String.valueOf(Properties.BASIC_BLOCKS()));
            messageBuilder.withParameter("exclude_art_classes", String.valueOf(Properties.EXCLUDE_ART_CLASSES()));
            messageBuilder.withParameter("resolve_only_aut_classes", String.valueOf(Properties.RESOLVE_ONLY_AUT_CLASSES()));
        }

        sendMessage(messageBuilder.build());
    }

    public void logReachedTargets(IChromosome<?> chromosome) {
        Message.MessageBuilder messageBuilder = new Message.MessageBuilder("/graph/reached_targets")
                .withParameter("chromosome", getChromosomeId(chromosome))
                .withParameter("packageName", Registry.getPackageName());

        if (chromosome.getValue() instanceof TestCase) {
            TestCase testCase = (TestCase) chromosome.getValue();

            if (testCase.hasCrashDetected()) {
                messageBuilder.withParameter("stackTrace", testCase.getCrashStackTrace().getMethodCalls().stream()
                        .collect(Collectors.joining("\n")));
            }
        }

        Message response = sendMessage(messageBuilder.build());

        logMap(response, "reachedTargetComponents");
        logMap(response, "reachedTargetMethods");
        logMap(response, "reachedTargetLines");
    }

    private void logMap(Message response, String mapName) {
        int entries = Integer.parseInt(response.getParameter(mapName + ".size"));

        StringJoiner map = new StringJoiner(", ");

        for (int i = 0; i < entries; i++) {
            String key = response.getParameter(mapName + ".k" + i);
            String value = response.getParameter(mapName + ".v" + i);
            map.add(key + "=" + value);
        }

        MATE.log(mapName + "{" + map + "}");
    }

    private Set<String> tokens = null;
    public Set<String> getStackTraceTokens() {
        if (emulator == null) {
            return Collections.emptySet();
        }

        if (tokens == null) {
            Message.MessageBuilder messageBuilder = new Message.MessageBuilder("/graph/stack_trace_tokens")
                    .withParameter("package", Registry.getPackageName());

            Message response = sendMessage(messageBuilder.build());
            int numTokens = Integer.parseInt(response.getParameter("tokens"));

            tokens = new HashSet<>();
            for (int i = 0; i < numTokens; i++) {
                tokens.add(response.getParameter("token_" + i));
            }
        }

        MATE.log("Tokens are: " + tokens);

        return Collections.unmodifiableSet(tokens);
    }

    private Set<String> userInputTokens = null;
    public Set<String> getStackTraceUserInput() {
        if (userInputTokens == null) {
            Message.MessageBuilder messageBuilder = new Message.MessageBuilder("/graph/stack_trace_user_tokens")
                    .withParameter("package", Registry.getPackageName());

            Message response = sendMessage(messageBuilder.build());
            userInputTokens = new HashSet<>(Arrays.asList(response.getParameter("tokens").split(",")));
        }

        return userInputTokens;
    }

    /**
     * Requests the drawing of the graph.
     */
    public void drawGraph() {

        MATE.log_acc("Drawing graph!");

        Message.MessageBuilder messageBuilder = new Message.MessageBuilder("/graph/draw")
<<<<<<< HEAD
                .withParameter("raw", String.valueOf(raw));

=======
                .withParameter("raw", String.valueOf(Properties.DRAW_GRAPH() == DrawType.RAW));
>>>>>>> 5496c08d
        sendMessage(messageBuilder.build());
    }

    public <T> void drawCallGraph(String id, IChromosome<T> chromosome) {
        sendMessage(new Message.MessageBuilder("/graph/callGraph/draw")
                .withParameter("id", id)
                .withParameter("packageName", Registry.getPackageName())
                .withParameter("chromosome", getChromosomeId(chromosome))
                .build());
    }

    /**
     * Requests the list of branches of the AUT. Each branch typically represents a testing target
     * into the context of MIO/MOSA.
     *
     * @return Returns the list of branches.
     */
    @SuppressWarnings("unused")
    public List<String> getBranches() {

        Message.MessageBuilder messageBuilder = new Message.MessageBuilder("/fitness/get_branches")
                .withParameter("packageName", Registry.getPackageName());

        Message response = sendMessage(messageBuilder.build());
        return Arrays.asList(response.getParameter("branches").split("\\+"));
    }

    public List<String> getStackTrace() {
        Message.MessageBuilder messageBuilder = new Message.MessageBuilder("/graph/stack_trace")
                .withParameter("packageName", Registry.getPackageName());

        Message response = sendMessage(messageBuilder.build());
        return Arrays.asList(response.getParameter("stack_trace").split(","));
    }

    public void storeActionFitnessData(IChromosome<TestCase> chromosome) {
        storeFitnessData(chromosome, getActionEntityId(chromosome));
    }

    public String getActionEntityId(IChromosome<TestCase> chromosome) {
        return getActionEntityId(chromosome, chromosome.getValue().getEventSequence().size());
    }

    public String getActionEntityId(IChromosome<TestCase> chromosome, int numActions) {
        return numActions + "_" + getChromosomeId(chromosome);
    }

    /**
     * Requests the number of branches of the AUT. Each branch typically represents a testing target
     * in the context of MIO/MOSA.
     *
     * @return Returns the number of branches.
     */
    public int getNumberOfBranches() {

        Message.MessageBuilder messageBuilder = new Message.MessageBuilder("/fitness/get_number_of_branches")
                .withParameter("packageName", Registry.getPackageName());

        Message response = sendMessage(messageBuilder.build());
        return Integer.parseInt(response.getParameter("branches"));
    }

    /**
     * Stores the fitness data for the given chromosome.
     *
     * @param chromosome Refers either to a test case or to a test suite.
     * @param entityId Identifies the test case if chromosomeId specifies a test suite,
     *         otherwise {@code null}.
     * @param fitnessFunction The underlying fitness function.
     */
    public <T> void storeFitnessData(final IChromosome<T> chromosome, final String entityId,
                                     final FitnessFunction fitnessFunction) {

        if (entityId != null && entityId.equals("dummy")) {
            MATE.log_warn("Trying to store fitness data of dummy test case...");
            return;
        } else if (chromosome.getValue() instanceof TestCase) {
            // there is no fitness data to store for dummy test cases
            if (((TestCase) chromosome.getValue()).isDummy()) {
                MATE.log_warn("Trying to store fitness data of dummy test case...");
                return;
            }
        }

        String chromosomeId = getChromosomeId(chromosome);

        String testcase = entityId == null ? chromosomeId : entityId;
        if (coveredTestCases.contains(testcase)) {
            // don't fetch again traces file from emulator
            return;
        }
        coveredTestCases.add(testcase);

        Message.MessageBuilder messageBuilder = new Message.MessageBuilder("/fitness/store_fitness_data")
                .withParameter("fitnessFunction", fitnessFunction.name())
                .withParameter("deviceId", emulator)
                .withParameter("packageName", Registry.getPackageName())
                .withParameter("chromosome", chromosomeId);
        if (entityId != null) {
            messageBuilder.withParameter("entity", entityId);
        }

        Message response = sendMessage(messageBuilder.build());

        if (response.getSubject().equals("/error")) {
            MATE.log_acc("Storing fitness data failed!");
            throw new IllegalStateException(response.getParameter("info"));
        }
    }

    /**
     * Retrieves the branch distance for the given chromosome. Note that
     * {@link #storeFitnessData(IChromosome, String, FitnessFunction)} has to be called previously.
     *
     * @param chromosome Refers either to a test case or to a test suite.
     * @return Returns the branch distance for the given chromosome.
     */
    public <T> double getBranchDistance(IChromosome<T> chromosome) {

        if (chromosome.getValue() instanceof TestCase) {
            if (((TestCase) chromosome.getValue()).isDummy()) {
                MATE.log_warn("Trying to retrieve branch distance of dummy test case...");
                // a dummy test case has a branch distance of 1.0 (worst value)
                return 1.0;
            }
        }

        String chromosomeId = getChromosomeId(chromosome);

        Message.MessageBuilder messageBuilder = new Message.MessageBuilder("/graph/get_branch_distance")
                .withParameter("packageName", Registry.getPackageName())
                .withParameter("chromosome", chromosomeId);

        Message response = sendMessage(messageBuilder.build());
        return Double.parseDouble(response.getParameter("branch_distance"));
    }

    /**
     * Retrieves the branch fitness vector for the given chromosome. A branch fitness vector consists
     * of n entries, where n refers to the number of branches. The nth entry in the vector refers to
     * the fitness value of the nth branch.
     *
     * @param chromosome The given chromosome.
     * @param numberOfBranches The number of branches.
     * @param <T> Specifies whether the chromosome refers to a test case or a test suite.
     * @return Returns the branch fitness vector for the given chromosome.
     */
    public <T> BitSet getBranchFitnessVector(IChromosome<T> chromosome, int numberOfBranches) {

        if (chromosome.getValue() instanceof TestCase) {
            if (((TestCase) chromosome.getValue()).isDummy()) {
                MATE.log_warn("Trying to retrieve branch fitness vector of dummy test case...");
                // a dummy test case has a branch fitness of 0.0 for each objective (0.0 == worst)
                return new BitSet(numberOfBranches);
            }
        }

        String chromosomeId = getChromosomeId(chromosome);

        Message.MessageBuilder messageBuilder
                = new Message.MessageBuilder("/fitness/get_branch_fitness_vector")
                .withParameter("packageName", Registry.getPackageName())
                .withParameter("chromosome", chromosomeId);

        Message response = sendMessage(messageBuilder.build());

        String[] branchFitnessValues = response.getParameter("branch_fitness_vector").split("\\+");
        assert branchFitnessValues.length == numberOfBranches;

        final BitSet branchFitnessVector = new BitSet(branchFitnessValues.length);

        for (int i = 0; i < branchFitnessValues.length; ++i) {
            final String fitness = branchFitnessValues[i];
            if (fitness.equals("1")) {
                branchFitnessVector.set(i);
            }
        }

        return branchFitnessVector;
    }

    /**
     * Retrieves the basic block fitness vector for the given chromosome. A basic block fitness
     * vector consists of n entries, where n refers to the number of basic blocks.
     * The nth entry in the vector refers to the fitness value of the nth basic block.
     *
     * @param chromosome The given chromosome.
     * @param numberOfBasicBlocks The number of basic blocks.
     * @param <T> Specifies whether the chromosome refers to a test case or a test suite.
     * @return Returns the basic block fitness vector for the given chromosome.
     */
    public <T> BitSet getBasicBlockFitnessVector(IChromosome<T> chromosome, int numberOfBasicBlocks) {

        if (chromosome.getValue() instanceof TestCase) {
            if (((TestCase) chromosome.getValue()).isDummy()) {
                MATE.log_warn("Trying to retrieve basic block fitness vector of dummy test case...");
                // a dummy test case has a basic block fitness of 0.0 for each objective (0.0 == worst)
                return new BitSet(numberOfBasicBlocks);
            }
        }

        String chromosomeId = getChromosomeId(chromosome);

        Message.MessageBuilder messageBuilder
                = new Message.MessageBuilder("/fitness/get_basic_block_fitness_vector")
                .withParameter("packageName", Registry.getPackageName())
                .withParameter("chromosome", chromosomeId);

        Message response = sendMessage(messageBuilder.build());

        String[] basicBlockFitnessValues = response.getParameter("basic_block_fitness_vector").split("\\+");
        assert basicBlockFitnessValues.length == numberOfBasicBlocks;

        final BitSet basicBlockFitnessVector = new BitSet(basicBlockFitnessValues.length);

        for (int i = 0; i < basicBlockFitnessValues.length; ++i) {
            final String fitness = basicBlockFitnessValues[i];
            if (fitness.equals("1")) {
                basicBlockFitnessVector.set(i);
            }
        }

        return basicBlockFitnessVector;
    }

    /**
     * Retrieves the branch distance vector for the given chromosome. A branch distance vector
     * consists of n entries, where n refers to the number of branches. The nth entry in the vector
     * refers to the fitness value of the nth branch.
     *
     * @param chromosome The given chromosome.
     * @param numberOfBranches The number of branches.
     * @param <T> Specifies whether the chromosome refers to a test case or a test suite.
     * @return Returns the branch distance vector for the given chromosome.
     */
    public <T> List<Float> getBranchDistanceVector(IChromosome<T> chromosome, int numberOfBranches) {

        if (chromosome.getValue() instanceof TestCase) {
            if (((TestCase) chromosome.getValue()).isDummy()) {
                MATE.log_warn("Trying to retrieve branch distance vector of dummy test case...");
                // a dummy test case has a branch distance of 1.0 (worst value) for each objective
                return Collections.nCopies(numberOfBranches, 1.0f);
            }
        }

        String chromosomeId = getChromosomeId(chromosome);

        Message.MessageBuilder messageBuilder = new Message.MessageBuilder("/graph/get_branch_distance_vector")
                .withParameter("packageName", Registry.getPackageName())
                .withParameter("chromosome", chromosomeId);

        Message response = sendMessage(messageBuilder.build());
        String[] branchDistances = response.getParameter("branch_distance_vector").split("\\+");
        assert branchDistances.length == numberOfBranches;

        List<Float> branchDistanceVector = new ArrayList<>();

        for (String branchDistance : branchDistances) {
            branchDistanceVector.add(Float.parseFloat(branchDistance));
        }

        return branchDistanceVector;
    }

    /**
     * Returns the list of source lines of the AUT. A single source line has the following format:
     * package name + class name + line number
     *
     * @return Returns the sources lines of the AUT.
     */
    @SuppressWarnings("unused")
    public List<String> getSourceLines() {

        Message response = sendMessage(new Message.MessageBuilder("/coverage/getSourceLines")
                .withParameter("packageName", Registry.getPackageName())
                .build());

        if (response.getSubject().equals("/error")) {
            MATE.log_acc("Unable to retrieve source lines!");
            throw new IllegalStateException(response.getParameter("info"));
        } else {
            return Arrays.asList(response.getParameter("lines").split("\n"));
        }
    }

    /**
     * Returns the number of source lines of the AUT.
     *
     * @return Returns the sources lines of the AUT.
     */
    public int getNumberOfSourceLines() {

        Message response = sendMessage(new Message.MessageBuilder("/coverage/getNumberOfSourceLines")
                .withParameter("packageName", Registry.getPackageName())
                .build());

        if (response.getSubject().equals("/error")) {
            MATE.log_acc("Unable to retrieve number of source lines!");
            throw new IllegalStateException(response.getParameter("info"));
        } else {
            return Integer.parseInt(response.getParameter("lines"));
        }
    }

    /**
     * Stores the coverage information of the given test case. By storing
     * we mean that a trace/coverage file is generated/fetched from the emulator.
     * This method is used to store the coverage data for the last incomplete test case.
     *
     * @param coverage The coverage type, e.g. BRANCH_COVERAGE.
     * @param chromosomeId Identifies either a test case or a test suite.
     * @param entityId Identifies the test case if chromosomeId specifies a test suite,
     *         otherwise {@code null}.
     */
    public void storeCoverageData(Coverage coverage, String chromosomeId, String entityId) {
        if (coverage == Coverage.NO_COVERAGE) {
            return;
        }

        if (coverage == Coverage.BRANCH_COVERAGE || coverage == Coverage.LINE_COVERAGE
                || coverage == Coverage.METHOD_COVERAGE
                || coverage == Coverage.BASIC_BLOCK_LINE_COVERAGE
                || coverage == Coverage.BASIC_BLOCK_BRANCH_COVERAGE
                || coverage == Coverage.ALL_COVERAGE) {
            // check whether the storing of the traces/coverage file has been already requested
            String testcase = entityId == null ? chromosomeId : entityId;
            if (coveredTestCases.contains(testcase)) {
                // don't fetch again traces/coverage file from emulator
                return;
            }
            coveredTestCases.add(testcase);
        }

        Message.MessageBuilder messageBuilder = new Message.MessageBuilder("/coverage/store")
                .withParameter("deviceId", emulator)
                .withParameter("coverage_type", coverage.name())
                .withParameter("packageName", Registry.getPackageName())
                .withParameter("chromosome", chromosomeId);
        if (entityId != null) {
            messageBuilder.withParameter("entity", entityId);
        }
        sendMessage(messageBuilder.build());
    }

    /**
     * Stores the coverage information of the given test case. By storing
     * we mean that a trace/coverage file is generated/fetched from the emulator.
     *
     * @param coverage The coverage type, e.g. BRANCH_COVERAGE.
     * @param chromosome Refers either to a test case or to a test suite.
     * @param entityId Identifies the test case if chromosomeId specifies a test suite,
     *         otherwise {@code null}.
     */
    public <T> void storeCoverageData(Coverage coverage, IChromosome<T> chromosome, String entityId) {
        if (coverage == Coverage.NO_COVERAGE) {
            return;
        }

        if (entityId != null && entityId.equals("dummy")) {
            MATE.log_warn("Trying to store coverage data of dummy test case...");
            return;
        } else if (chromosome.getValue() instanceof TestCase) {
            // there is no coverage data to store for dummy test cases
            if (((TestCase) chromosome.getValue()).isDummy()) {
                MATE.log_warn("Trying to store coverage data of dummy test case...");
                return;
            }
        }

        String chromosomeId = getChromosomeId(chromosome);

        if (coverage == Coverage.BRANCH_COVERAGE || coverage == Coverage.LINE_COVERAGE
                || coverage == Coverage.METHOD_COVERAGE
                || coverage == Coverage.BASIC_BLOCK_LINE_COVERAGE
                || coverage == Coverage.BASIC_BLOCK_BRANCH_COVERAGE
                || coverage == Coverage.ALL_COVERAGE) {
            // check whether the storing of the traces/coverage file has been already requested
            String testcase = entityId == null ? chromosomeId : entityId;
            if (coveredTestCases.contains(testcase)) {
                // don't fetch again traces/coverage file from emulator
                return;
            }
            coveredTestCases.add(testcase);
        }

        Message.MessageBuilder messageBuilder = new Message.MessageBuilder("/coverage/store")
                .withParameter("deviceId", emulator)
                .withParameter("coverage_type", coverage.name())
                .withParameter("packageName", Registry.getPackageName())
                .withParameter("chromosome", chromosomeId);
        if (entityId != null) {
            messageBuilder.withParameter("entity", entityId);
        }
        sendMessage(messageBuilder.build());
    }

    /**
     * Requests the combined coverage information for the given set of test cases / test suites.
     *
     * @param coverage The coverage type, e.g. BRANCH_COVERAGE.
     * @param chromosomes The list of chromosomes (test cases or test suites) for which the
     *         coverage should be computed.
     * @param <T> Refers to a test case or a test suite.
     * @return Returns the combined coverage information for a set of chromosomes.
     */
    public <T> CoverageDTO getCombinedCoverage(Coverage coverage, List<IChromosome<T>> chromosomes) {

        String chromosomesParam = null;

        if (chromosomes != null) {

            chromosomesParam = chromosomes.stream()
                    .filter(chromosome -> {
                        if (chromosome.getValue() instanceof TestCase) {
                            // there is no coverage data to store for dummy test cases
                            if (((TestCase) chromosome.getValue()).isDummy()) {
                                MATE.log_warn("Trying to retrieve combined coverage of dummy test case...");
                                return false;
                            }
                        }
                        return true;
                    })
                    .map(this::getChromosomeId)
                    .collect(Collectors.joining("+"));

            if (chromosomesParam.isEmpty()) {
                // only dummy test cases
                return CoverageDTO.getDummyCoverageDTO(coverage);
            }
        }

        Message.MessageBuilder messageBuilder = new Message.MessageBuilder("/coverage/combined")
                .withParameter("packageName", Registry.getPackageName())
                .withParameter("coverage_type", coverage.name());
        if (chromosomesParam != null) {
            messageBuilder.withParameter("chromosomes", chromosomesParam);
        }

        Message response = sendMessage(messageBuilder.build());
        return extractCoverage(response);
    }

    public <T> T askUserToPick(List<T> options, Function<T, String> toString) {
        Message.MessageBuilder messageBuilder = new Message.MessageBuilder("/utility/let_user_pick")
                .withParameter("options", String.valueOf(options.size()));

        for (int i = 0; i < options.size(); i++) {
            messageBuilder.withParameter("option_" + i, toString.apply(options.get(i)));
        }

        return options.get(Integer.parseInt(sendMessage(messageBuilder.build()).getParameter("picked_option")));
    }

    /**
     * Fills the coverage dto with the obtained coverage information from the coverage response.
     *
     * @param response The response to a coverage request.
     * @return Returns the filled coverage dto.
     */
    private CoverageDTO extractCoverage(Message response) {

        CoverageDTO coverageDTO = new CoverageDTO();

        String methodCoverage = response.getParameter("method_coverage");
        if (methodCoverage != null) {
            coverageDTO.setMethodCoverage(Double.parseDouble(methodCoverage));
        }

        String branchCoverage = response.getParameter("branch_coverage");
        if (branchCoverage != null) {
            coverageDTO.setBranchCoverage(Double.parseDouble(branchCoverage));
        }

        String lineCoverage = response.getParameter("line_coverage");
        if (lineCoverage != null) {
            coverageDTO.setLineCoverage(Double.parseDouble(lineCoverage));
        }

        return coverageDTO;
    }

    /**
     * A convenient function to retrieve the coverage of a single test case within
     * a test suite.
     *
     * @param coverage The coverage type, e.g. BRANCH_COVERAGE.
     * @param testSuiteId Identifies the test suite.
     * @param testCaseId Identifies the individual test case.
     * @return Returns the coverage of the given test case.
     */
    public CoverageDTO getCoverage(Coverage coverage, String testSuiteId, String testCaseId) {

        Message.MessageBuilder messageBuilder = new Message.MessageBuilder("/coverage/get")
                .withParameter("deviceId", emulator)
                .withParameter("coverage_type", coverage.name())
                .withParameter("packageName", Registry.getPackageName())
                .withParameter("testSuiteId", testSuiteId)
                .withParameter("testCaseId", testCaseId);
        Message response = sendMessage(messageBuilder.build());
        return extractCoverage(response);
    }

    /**
     * Convenient function to request the coverage information for a given chromosome.
     * A chromosome can be either a test case or a test suite. This method is used
     * to retrieve the coverage of the last incomplete test case.
     *
     * @param coverage The coverage type, e.g. BRANCH_COVERAGE.
     * @param chromosomeId Identifies either a test case or a test suite.
     * @return Returns the coverage of the given test case.
     */
    public CoverageDTO getCoverage(Coverage coverage, String chromosomeId) {

        Message.MessageBuilder messageBuilder = new Message.MessageBuilder("/coverage/combined")
                .withParameter("deviceId", emulator)
                .withParameter("coverage_type", coverage.name())
                .withParameter("packageName", Registry.getPackageName())
                .withParameter("chromosomes", chromosomeId);
        Message response = sendMessage(messageBuilder.build());
        return extractCoverage(response);
    }

    /**
     * Convenient function to request the coverage information for a given chromosome.
     * A chromosome can be either a test case or a test suite.
     *
     * @param coverage The coverage type, e.g. BRANCH_COVERAGE.
     * @param chromosome Refers either to a test case or to a test suite.
     * @return Returns the coverage of the given test case.
     */
    public <T> CoverageDTO getCoverage(Coverage coverage, IChromosome<T> chromosome) {

        if (chromosome.getValue() instanceof TestCase) {
            // a dummy test case has a coverage of 0%
            if (((TestCase) chromosome.getValue()).isDummy()) {
                MATE.log_warn("Trying to retrieve coverage of dummy test case...");
                return CoverageDTO.getDummyCoverageDTO(coverage);
            }
        }

        String chromosomeId = getChromosomeId(chromosome);

        Message.MessageBuilder messageBuilder = new Message.MessageBuilder("/coverage/combined")
                .withParameter("deviceId", emulator)
                .withParameter("coverage_type", coverage.name())
                .withParameter("packageName", Registry.getPackageName())
                .withParameter("chromosomes", chromosomeId);
        Message response = sendMessage(messageBuilder.build());
        return extractCoverage(response);
    }

    /**
     * Returns a fitness vector for the given chromosome and the specified lines where each entry
     * indicates to which degree the line was covered.
     *
     * @param chromosome The given chromosome.
     * @param numberOfLines The number of lines.
     * @param <T> Indicates the type of the chromosome, i.e. test case or test suite.
     * @return Returns line percentage coverage vector.
     */
    public <T> List<Float> getLinePercentageVector(IChromosome<T> chromosome, int numberOfLines) {

        if (chromosome.getValue() instanceof TestCase) {
            if (((TestCase) chromosome.getValue()).isDummy()) {
                MATE.log_warn("Trying to retrieve line percentage vector of dummy test case...");
                // a dummy test case has a line percentage of 0.0 for each objective (0.0 == worst)
                return Collections.nCopies(numberOfLines, 0.0f);
            }
        }

        String chromosomeId = getChromosomeId(chromosome);

        Message.MessageBuilder messageBuilder = new Message.MessageBuilder("/coverage/lineCoveredPercentages")
                .withParameter("packageName", Registry.getPackageName())
                .withParameter("chromosomes", chromosomeId);
        Message response = sendMessage(messageBuilder.build());

        if (response.getSubject().equals("/error")) {
            MATE.log_acc("Retrieving line covered percentages failed!");
            throw new IllegalStateException(response.getParameter("info"));
        } else {
            List<Float> coveragePercentagesVector = new ArrayList<>();
            String[] coveragePercentages = response.getParameter("coveragePercentages").split("\n");

            for (String coveragePercentage : coveragePercentages) {
                coveragePercentagesVector.add(Float.parseFloat(coveragePercentage));
            }

            return coveragePercentagesVector;
        }
    }

    public void writeFile(String fileName, String content) {
        MATE.log("Writing file " + fileName);
        sendMessage(new Message.MessageBuilder("/utility/write_file").withParameter("fileName", fileName).withParameter("content", content).build());
    }

    /**
     * Extracts the last stack trace from the logcat.
     *
     * @return Returns the last discovered stack trace.
     */
    public String getLastCrashStackTrace() {
        return sendMessage(new Message.MessageBuilder("/crash/stacktrace")
                .withParameter("deviceId", emulator)
                .build()).getParameter("stacktrace");
    }

    /**
     * Returns the key-value pairs defined in the mate.properties file.
     *
     * @return Returns a mapping of the specified properties.
     */
    public Map<String, String> getProperties() {
        return sendMessage(new Message("/properties/get_mate_properties")).getParameters();
    }

    /**
     * Records a screenshot.
     *
     * @param packageName The package name of the AUT.
     * @param nodeId Some id of the screen state.
     */
    public void takeScreenshot(String packageName, String nodeId) {
        if (emulator == null) {
            MATE.log_warn("Cannot take screenshot before emulator is allocated");
            return;
        }

        sendMessage(new Message.MessageBuilder("/emulator/interaction")
                .withParameter("deviceId", emulator)
                .withParameter("type", "take_screenshot")
                .withParameter("packageName", packageName)
                .withParameter("nodeId", nodeId)
                .build());
    }

    public void markOnImage(List<Widget> widgets, String stateId) {
        sendMessage(new Message.MessageBuilder("/emulator/interaction")
                .withParameter("type", "mark_on_screenshot")
                .withParameter("packageName", Registry.getPackageName())
                .withParameter("state", stateId)
                .withParameter("rectangles", widgets.stream().map(w -> String.format("%d,%d,%d,%d", w.getX1(), w.getY1(), w.getX2(), w.getY2())).collect(Collectors.joining(";")))
                .build());
    }

    /**
     * Checks whether a flickering of a screen state can be detected.
     *
     * @param packageName The package name of the screen state.
     * @param stateId Identifies the screen state.
     * @return Returns {@code true} if flickering was detected, otherwise
     *         {@code false} is returned.
     */
    public boolean checkForFlickering(String packageName, String stateId) {

        Message response = sendMessage(new Message.MessageBuilder("/accessibility/check_flickering")
                .withParameter("deviceId", emulator)
                .withParameter("packageName", packageName)
                .withParameter("stateId", stateId)
                .build());

        return Boolean.parseBoolean(response.getParameter("flickering"));
    }

    /**
     * Clears the app cache.
     */
    public void clearAppData() {

        Utils.throwOnInterrupt();

        Message request = new Message.MessageBuilder("/android/clearApp")
                .withParameter("deviceId", emulator)
                .build();

        Message response = null;
        MateInterruptedException mateInterruptedException = null;

        try {
            response = sendMessage(request);
        } catch (MateInterruptedException e) {
            /*
             * We still need to wait for mate-server to complete the request, so we just wait for a
             * few seconds. This is important, because if we continue immediately and try to get the
             * coverage of the last incomplete test case by invoking the tracer, then the tracer's
             * permissions to write to the external storage might get dropped while it tries to write,
             * because clearing the app data also revokes the tracer's permissions. This in turn
             * causes a failure of the tracer to write its traces.
             */
            mateInterruptedException = e;
            Utils.sleepWithoutInterrupt(5000);
        }

        if (response != null && !"/android/clearApp".equals(response.getSubject())) {
            MATE.log_acc("ERROR: unable clear app data");
        }

        if (mateInterruptedException != null) {
            throw mateInterruptedException;
        }
    }

    /**
     * Another accessibility function.
     *
     * @param packageName The package name corresponding to the screen state.
     * @param stateId The id of the screen state.
     * @param widget The widget for which this metric should be evaluated.
     * @return Returns ...
     */
    public double matchesSurroundingColor(String packageName, String stateId, Widget widget) {

        Message response = sendMessage(new Message.MessageBuilder("/accessibility/matches_surrounding_color")
                .withParameter("packageName", packageName)
                .withParameter("stateId", stateId)
                .withParameter("x1", String.valueOf(widget.getX1()))
                .withParameter("x2", String.valueOf(widget.getX2()))
                .withParameter("y1", String.valueOf(widget.getY1()))
                .withParameter("y2", String.valueOf(widget.getY2()))
                .build());

        return Double.parseDouble(response.getParameter("match"));
    }

    /**
     * Retrieves the contrast ratio of the widget residing on the screen state.
     *
     * @param packageName The package name corresponding to the screen state.
     * @param stateId Identifies the screens state.
     * @param widget The widget on which the contrast ratio should be evaluated.
     * @return Returns the contrast ratio.
     */
    public double getContrastRatio(String packageName, String stateId, Widget widget) {

        int maxw = Registry.getUiAbstractionLayer().getScreenWidth();
        int maxh = Registry.getUiAbstractionLayer().getScreenHeight();

        int x1 = widget.getX1();
        int x2 = widget.getX2();
        int y1 = widget.getY1();
        int y2 = widget.getY2();

        // TODO: fix this parameter, it is static and doesn't seem to make sense...
        int borderExpanded = 0;

        if (x1 - borderExpanded >= 0)
            x1 -= borderExpanded;

        if (x2 + borderExpanded <= maxw)
            x2 += borderExpanded;

        if (y1 - borderExpanded >= 0)
            y1 -= borderExpanded;

        if (y2 + borderExpanded <= maxh)
            y2 += borderExpanded;

        Message response = sendMessage(new Message.MessageBuilder("/accessibility/get_contrast_ratio")
                .withParameter("packageName", packageName)
                .withParameter("stateId", stateId)
                .withParameter("x1", String.valueOf(x1))
                .withParameter("x2", String.valueOf(x2))
                .withParameter("y1", String.valueOf(y1))
                .withParameter("y2", String.valueOf(y2))
                .build());

        return Double.parseDouble(response.getParameter("contrastRatio"));
    }

    /**
     * Gets the luminance of the given widget.
     *
     * @param packageName The package name corresponding to the screen state.
     * @param stateId Identifies the screens state.
     * @param widget The widget on which the contrast ratio should be evaluated.
     * @return Returns the luminance of the given widget.
     */
    public String getLuminance(String packageName, String stateId, Widget widget) {

        int maxw = Registry.getUiAbstractionLayer().getScreenWidth();
        int maxh = Registry.getUiAbstractionLayer().getScreenHeight();

        int x1 = widget.getX1();
        int x2 = widget.getX2();
        int y1 = widget.getY1();
        int y2 = widget.getY2();

        // TODO: how was this value chosen?
        int borderExpanded = 1;

        if (x1 - borderExpanded >= 0)
            x1 -= borderExpanded;
        if (x2 + borderExpanded <= maxw)
            x2 += borderExpanded;
        if (y1 - borderExpanded >= 0)
            y1 -= borderExpanded;
        if (y2 + borderExpanded <= maxh)
            y2 += borderExpanded;

        Message response = sendMessage(new Message.MessageBuilder("/accessibility/get_luminance")
                .withParameter("packageName", packageName)
                .withParameter("stateId", stateId)
                .withParameter("x1", String.valueOf(x1))
                .withParameter("x2", String.valueOf(x2))
                .withParameter("y1", String.valueOf(y1))
                .withParameter("y2", String.valueOf(y2))
                .build());

        return response.getParameter("luminance");
    }

    public void sendFlawToServer(String msg) {
        String cmd = "reportFlaw:" + emulator + ":" + msg;
        tunnelLegacyCmd(cmd);
    }

    /**
     * Rotates the emulator into portrait mode.
     * NOTE: The rotation operations are now directly performed by MATE itself.
     */
    @SuppressWarnings("unused")
    public void setPortraitMode() {
        Message response = sendMessage(new Message.MessageBuilder("/emulator/interaction")
                .withParameter("deviceId", emulator)
                .withParameter("type", "rotation")
                .withParameter("rotation", "portrait")
                .build());
        if (!"/emulator/interaction".equals(response.getSubject()) ||
                !"portrait".equals(response.getParameter("rotation"))) {
            MATE.log_acc("ERROR: unable to set rotation to portrait mode");
        }
    }

    /**
     * Toggles rotation.
     * NOTE: The rotation operations are now directly performed by MATE itself.
     */
    @SuppressWarnings("unused")
    public void toggleRotation() {
        Message response = sendMessage(new Message.MessageBuilder("/emulator/interaction")
                .withParameter("deviceId", emulator)
                .withParameter("type", "rotation")
                .withParameter("rotation", "toggle")
                .build());
        if (!"/emulator/interaction".equals(response.getSubject())) {
            MATE.log_acc("ERROR: unable to toggle rotation of emulator");
        }
    }

    /**
     * Returns the chromosome id of the given chromosome.
     *
     * @param chromosome The chromosome.
     * @param <T> Refers either to a {@link TestCase} or a {@link TestSuite}.
     * @return Returns the chromosome id of the given chromosome.
     */
    private <T> String getChromosomeId(IChromosome<T> chromosome) {

        String chromosomeId = null;

        if (chromosome.getValue() instanceof TestCase) {
            chromosomeId = ((TestCase) chromosome.getValue()).getId();
        } else if (chromosome.getValue() instanceof TestSuite) {
            chromosomeId = ((TestSuite) chromosome.getValue()).getId();
        } else {
            throw new IllegalStateException("Couldn't derive chromosome id for chromosome "
                    + chromosome + "!");
        }
        return chromosomeId;
    }

    /**
     * Returns the novelty vector for the given chromosomes.
     * Note that {@link #storeFitnessData(IChromosome, String, FitnessFunction)} has to be called previously.
     *
     * @param chromosomes The list of chromosomes for which the novelty should be computed.
     * @param nearestNeighbours The number of nearest neighbours k that should be considered.
     * @param objectives The objectives type, e.g. branches.
     * @param <T> Refers to the type of the chromosomes.
     * @return Returns the novelty vector.
     */
    public <T> List<Double> getNoveltyVector(List<IChromosome<T>> chromosomes,
                                             int nearestNeighbours, String objectives) {

        Message.MessageBuilder messageBuilder = new Message.MessageBuilder("/fitness/get_novelty_vector")
                .withParameter("packageName", Registry.getPackageName())
                .withParameter("chromosomes", getChromosomeIds(chromosomes))
                .withParameter("nearestNeighbours", String.valueOf(nearestNeighbours))
                .withParameter("objectives", objectives);

        Message response = sendMessage(messageBuilder.build());

        List<Double> noveltyVector = new ArrayList<>();
        String[] noveltyScores = response.getParameter("novelty_vector").split("\\+");

        for (String noveltyScore : noveltyScores) {
            noveltyVector.add(Double.parseDouble(noveltyScore));
        }

        return noveltyVector;
    }

    /**
     * Retrieves the novelty score for the given chromosome.
     *
     * @param chromosome The chromosome for which the novelty should be evaluated.
     * @param population The current population.
     * @param archive The current archive.
     * @param nearestNeighbours The number of nearest neighbours k.
     * @param objectives The kind of objectives, e.g. branches.
     * @param <T> The type of the chromosomes.
     * @return Returns the novelty for the given chromosome.
     */
    public <T> double getNovelty(IChromosome<T> chromosome, List<IChromosome<T>> population,
                                 List<IChromosome<T>> archive, int nearestNeighbours,
                                 String objectives) {

        Message.MessageBuilder messageBuilder = new Message.MessageBuilder("/fitness/get_novelty")
                .withParameter("packageName", Registry.getPackageName())
                .withParameter("chromosome", getChromosomeId(chromosome))
                .withParameter("population", getChromosomeIds(population))
                .withParameter("archive", getChromosomeIds(archive))
                .withParameter("nearestNeighbours", String.valueOf(nearestNeighbours))
                .withParameter("objectives", objectives);

        Message response = sendMessage(messageBuilder.build());
        return Double.parseDouble(response.getParameter("novelty"));
    }

    /**
     * Concatenates the given chromosomes separated by '+' into a single {@link String}.
     *
     * @param chromosomes A list of chromosomes.
     * @param <T> Refers either to a {@link TestCase} or a {@link TestSuite}.
     * @return Returns a single {@link String} containing the chromosome ids.
     */
    private <T> String getChromosomeIds(List<IChromosome<T>> chromosomes) {

        // Java 8: String.join("+", chromosomeIds);
        StringBuilder chromosomeIds = new StringBuilder();

        for (IChromosome<T> chromosome : chromosomes) {
            chromosomeIds.append(getChromosomeId(chromosome));
            chromosomeIds.append("+");
        }

        // remove '+' at the end
        if (chromosomeIds.length() > 0) {
            chromosomeIds.setLength(chromosomeIds.length() - 1);
        }

        return chromosomeIds.toString();
    }

    /**
     * Commands the server to fetch and remove the dot graph from the emulator.
     *
     * @param graphDir The directory on the emulator with the dot file.
     * @param graphFile The file name of the dot graph.
     * @return {@code true}, if the server reports that the operation was successful.
     *         Otherwise, {@code false}.
     */
    public boolean fetchDotGraph(String graphDir, String graphFile) {

        Message.MessageBuilder messageBuilder = new Message.MessageBuilder("/utility/fetch_dot_graph")
                .withParameter("deviceId", emulator)
                .withParameter("dirName", graphDir)
                .withParameter("fileName", graphFile);

        Message response = sendMessage(messageBuilder.build());
        boolean success = Boolean.parseBoolean(response.getParameter("response"));
        MATE.log("Fetching dot file from emulator succeeded: " + success);

        return success;
    }
}<|MERGE_RESOLUTION|>--- conflicted
+++ resolved
@@ -778,12 +778,7 @@
         MATE.log_acc("Drawing graph!");
 
         Message.MessageBuilder messageBuilder = new Message.MessageBuilder("/graph/draw")
-<<<<<<< HEAD
-                .withParameter("raw", String.valueOf(raw));
-
-=======
                 .withParameter("raw", String.valueOf(Properties.DRAW_GRAPH() == DrawType.RAW));
->>>>>>> 5496c08d
         sendMessage(messageBuilder.build());
     }
 
@@ -811,6 +806,21 @@
         return Arrays.asList(response.getParameter("branches").split("\\+"));
     }
 
+    /**
+     * Requests the number of branches of the AUT. Each branch typically represents a testing target
+     * in the context of MIO/MOSA.
+     *
+     * @return Returns the number of branches.
+     */
+    public int getNumberOfBranches() {
+
+        Message.MessageBuilder messageBuilder = new Message.MessageBuilder("/fitness/get_number_of_branches")
+                .withParameter("packageName", Registry.getPackageName());
+
+        Message response = sendMessage(messageBuilder.build());
+        return Integer.parseInt(response.getParameter("branches"));
+    }
+
     public List<String> getStackTrace() {
         Message.MessageBuilder messageBuilder = new Message.MessageBuilder("/graph/stack_trace")
                 .withParameter("packageName", Registry.getPackageName());
@@ -829,21 +839,6 @@
 
     public String getActionEntityId(IChromosome<TestCase> chromosome, int numActions) {
         return numActions + "_" + getChromosomeId(chromosome);
-    }
-
-    /**
-     * Requests the number of branches of the AUT. Each branch typically represents a testing target
-     * in the context of MIO/MOSA.
-     *
-     * @return Returns the number of branches.
-     */
-    public int getNumberOfBranches() {
-
-        Message.MessageBuilder messageBuilder = new Message.MessageBuilder("/fitness/get_number_of_branches")
-                .withParameter("packageName", Registry.getPackageName());
-
-        Message response = sendMessage(messageBuilder.build());
-        return Integer.parseInt(response.getParameter("branches"));
     }
 
     /**
@@ -1099,9 +1094,6 @@
      *         otherwise {@code null}.
      */
     public void storeCoverageData(Coverage coverage, String chromosomeId, String entityId) {
-        if (coverage == Coverage.NO_COVERAGE) {
-            return;
-        }
 
         if (coverage == Coverage.BRANCH_COVERAGE || coverage == Coverage.LINE_COVERAGE
                 || coverage == Coverage.METHOD_COVERAGE
@@ -1138,9 +1130,6 @@
      *         otherwise {@code null}.
      */
     public <T> void storeCoverageData(Coverage coverage, IChromosome<T> chromosome, String entityId) {
-        if (coverage == Coverage.NO_COVERAGE) {
-            return;
-        }
 
         if (entityId != null && entityId.equals("dummy")) {
             MATE.log_warn("Trying to store coverage data of dummy test case...");
@@ -1408,10 +1397,6 @@
      * @param nodeId Some id of the screen state.
      */
     public void takeScreenshot(String packageName, String nodeId) {
-        if (emulator == null) {
-            MATE.log_warn("Cannot take screenshot before emulator is allocated");
-            return;
-        }
 
         sendMessage(new Message.MessageBuilder("/emulator/interaction")
                 .withParameter("deviceId", emulator)

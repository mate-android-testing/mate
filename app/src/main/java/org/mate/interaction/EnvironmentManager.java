package org.mate.interaction;

import android.app.Instrumentation;
import android.os.Build;
import android.support.test.InstrumentationRegistry;
import android.support.test.uiautomator.UiDevice;

import org.mate.MATE;
import org.mate.Properties;
import org.mate.Registry;
import org.mate.exploration.genetic.chromosome.IChromosome;
<<<<<<< HEAD
import org.mate.exploration.genetic.fitness.FitnessFunction;
=======
import org.mate.graph.DrawType;
>>>>>>> a907f5c3
import org.mate.graph.GraphType;
import org.mate.interaction.action.ui.Widget;
import org.mate.message.Message;
import org.mate.message.serialization.Parser;
import org.mate.message.serialization.Serializer;
import org.mate.model.TestCase;
import org.mate.model.TestSuite;
import org.mate.utils.Objective;
import org.mate.utils.Utils;
import org.mate.utils.coverage.Coverage;
import org.mate.utils.coverage.CoverageDTO;

import java.io.IOException;
import java.io.InputStream;
import java.net.Socket;
import java.nio.channels.Channels;
import java.util.ArrayList;
import java.util.Arrays;
import java.util.BitSet;
import java.util.Collections;
import java.util.HashSet;
import java.util.List;
import java.util.Map;
import java.util.Set;
import java.util.stream.Collectors;

/**
 * Provides the interface to communicate with the MATE server.
 */
public class EnvironmentManager {
    public static final String ACTIVITY_UNKNOWN = "unknown";
    private static final String DEFAULT_SERVER_IP = "10.0.2.2";
    private static final int DEFAULT_PORT = 12345;
    private static final String METADATA_PREFIX = "__meta__";
    private static final String MESSAGE_PROTOCOL_VERSION = "3.1";
    private static final String MESSAGE_PROTOCOL_VERSION_KEY = "version";

    /**
     * The maximal number of how often a request is sent to MATE-Server in case of a fault.
     */
    private static final int MAX_NUMBER_OF_TRIES = 3;

    private String emulator = null;
    private Socket server;
    private final int port;
    private Parser messageParser;
    private boolean active;

    /**
     * Tracks for which test case the pulling of traces files have been already performed.
     * This is necessary that BranchDistance and BranchCoverage don't try to fetch for the same
     * test case the traces file multiple times. Otherwise, the last fetch trial overwrites
     * the traces file for the given test case with an empty file.
     */
    private final Set<String> coveredTestCases = new HashSet<>();

    /**
     * Initialises a new environment manager communicating with
     * the MATE server on the default port.
     *
     * @throws IOException If no connection could be established with the MATE server.
     */
    public EnvironmentManager() throws IOException {
        this(DEFAULT_PORT);
    }

    /**
     * Initialises a new environment manager communicating with the MATE server on the given port.
     *
     * @param port The MATE server port.
     * @throws IOException If no connection could be established with the MATE server.
     */
    public EnvironmentManager(int port) throws IOException {
        active = true;
        server = new Socket(DEFAULT_SERVER_IP, port);
        this.port = port;

        /*
         * The input stream obtained from server.getInputStream() cannot be interrupted when
         * waiting for a response from the server. We need to wrap the input stream around a
         * channel to make this possible. If an interrupt happens, a ClosedInterruptException
         * will be thrown.
         */
        final InputStream interruptibleInputStream = Channels.newInputStream(
                Channels.newChannel(server.getInputStream()));
        messageParser = new Parser(interruptibleInputStream);
        server.setSoTimeout(0);
    }

    /**
     * Re-connects to Mate-Server if the connection has been closed.
     *
     * @throws IOException If the connection is closed and cannot be re-established.
     */
    public void reconnect() throws IOException {

        Utils.sleep(1000);

        if (server.isClosed()) {
            MATE.log_debug("Re-connecting to MATE-Server.");
            server = new Socket(DEFAULT_SERVER_IP, port);

            /*
            * The input stream obtained from server.getInputStream() cannot be interrupted when
            * waiting for a response from the server. We need to wrap the input stream around a
            * channel to make this possible. If an interrupt happens, a ClosedInterruptException
            * will be thrown.
             */
            final InputStream interruptibleInputStream = Channels.newInputStream(
                    Channels.newChannel(server.getInputStream()));
            messageParser = new Parser(interruptibleInputStream);
            server.setSoTimeout(0);
        } else {
            MATE.log_debug("No need to re-connect to MATE-Server.");
        }
    }

    /**
     * Closes the connection to the MATE server.
     *
     * @throws IOException If closing connection fails.
     */
    public void close() throws IOException {
        sendMessage(new Message("/close"));
        active = false;
        server.close();
    }

    /**
     * Get the name of the emulator.
     *
     * @return Returns the name of the emulator.
     */
    public String getEmulator() {
        return emulator;
    }

    /**
     * Closes the socket to MATE-Server and tries to re-connect.
     */
    private void closeAndReconnect() {
        try {
            server.close();
            reconnect();
        } catch (final IOException e) {
            throw new RuntimeException("Could not establish a new connection to MATE-Server!", e);
        }
    }

    /**
     * Sends a {@link org.mate.message.Message} to the server and returns the response of the server.
     *
     * @param message The {@link org.mate.message.Message} that will be send to the server.
     * @return Returns the response {@link org.mate.message.Message} of the server.
     */
    public synchronized Message sendMessage(Message message) {

        if (!active) {
            throw new IllegalStateException("EnvironmentManager is no longer active and can not " +
                    "be used for communication!");
        }

        MATE.log_debug("Send message with subject " + message.getSubject());
        addMetadata(message);

        int numberOfTries = 0;

        while (true) {

            try {
                server.getOutputStream().write(Serializer.serialize(message));
                server.getOutputStream().flush();
            } catch (IOException e) {

                MATE.log_debug("socket error sending");
                closeAndReconnect();

                try {
                    server.getOutputStream().write(Serializer.serialize(message));
                    server.getOutputStream().flush();
                } catch (IOException exception) {
                    /*
                    * If we can't send the request the second time, it's likely that we can't
                    * recover from this fault and thus abort the execution.
                     */
                    MATE.log_debug("socket error sending");
                    throw new IllegalStateException(exception);
                }
            }

            Message response;

            try {
                response = messageParser.nextMessage();
            } catch (IllegalStateException lexerException) {

                MATE.log_debug("Lexing response failed: " + lexerException);

                /*
                 * MATE-Server might still be processing the old request and trying to send data
                 * through the socket, so to ensure MATE-Server does not confuse the different
                 * requests we just close the socket and open a new one.
                 */
                closeAndReconnect();

                numberOfTries++;

                if (numberOfTries < MAX_NUMBER_OF_TRIES) {
                    continue;
                } else {
                    throw new IllegalStateException(lexerException);
                }
            }

            verifyMetadata(response);

            if (response.getSubject().equals("/error")) {
                MATE.log_debug("Received error message from MATE-Server: "
                        + response.getParameter("info"));
                throw new IllegalStateException("MATE-Server couldn't send a successful response!");
            }

            stripMetadata(response);
            return response;
        }
    }

    /**
     * Tunnels a request over the legacy end point.
     *
     * @param cmd The command string.
     * @return Returns the response as a string.
     */
    // TODO: remove once all requests are ported to the individual end points
    public String tunnelLegacyCmd(String cmd) {
        Message message = new Message.MessageBuilder("/legacy")
                .withParameter("cmd", cmd)
                .build();
        Message response = sendMessage(message);
        if (!response.getSubject().equals("/legacy")) {
            StringBuilder sb = new StringBuilder("Received unexpected message with subject: <");
            sb.append(response.getSubject());
            for (Map.Entry<String, String> parameterEntry : response.getParameters().entrySet()) {
                sb.append(">\n\tand parameter with key <")
                        .append(parameterEntry.getKey())
                        .append("> and value <")
                        .append(parameterEntry.getValue());
            }
            sb.append(">");
            throw new IllegalStateException(sb.toString());
        }
        return response.getParameter("response");
    }

    private void addMetadata(Message message) {
        message.addParameter(
                METADATA_PREFIX + MESSAGE_PROTOCOL_VERSION_KEY, MESSAGE_PROTOCOL_VERSION);
    }

    private void stripMetadata(Message message) {
        List<String> metadataKeys = new ArrayList<>();
        Map<String, String> parameters = message.getParameters();
        for (String parameterKey : parameters.keySet()) {
            if (parameterKey.startsWith(METADATA_PREFIX)) {
                metadataKeys.add(parameterKey);
            }
        }
        for (String metadataKey : metadataKeys) {
            parameters.remove(metadataKey);
        }
    }

    private void verifyMetadata(Message message) {
        String protocolVersion = message.getParameter(
                METADATA_PREFIX + MESSAGE_PROTOCOL_VERSION_KEY);
        if (!protocolVersion.equals(MESSAGE_PROTOCOL_VERSION)) {
            MATE.log(
                    "WARNING: Message protocol version used by MATE ("
                            + MESSAGE_PROTOCOL_VERSION
                            + ") does not match with the version used by MATE-Server ("
                            + protocolVersion
                            + ")");
        }
    }

    /**
     * Releases the emulator. This doesn't have any effect on the real emulator, just sets some
     * internal properties.
     */
    public void releaseEmulator() {
        Message.MessageBuilder messageBuilder = new Message.MessageBuilder("/emulator/interaction")
                .withParameter("deviceId", emulator)
                .withParameter("type", "release_emulator");
        sendMessage(messageBuilder.build());
    }

    /**
     * Allocates the emulator that is running the given app.
     *
     * @param packageName The package name of the AUT.
     * @return Returns the name of the emulator.
     */
    public String allocateEmulator(String packageName) {

        Message.MessageBuilder messageBuilder = new Message.MessageBuilder("/emulator/interaction")
                .withParameter("type", "allocate_emulator")
                .withParameter("packageName", packageName);

        String response = sendMessage(messageBuilder.build()).getParameter("emulator");

        if (response != null && !response.isEmpty()) {
            emulator = response;
        }
        if (emulator != null)
            emulator = emulator.replace(" ", "");
        return emulator;
    }

    /**
     * Copies the test cases fitness data belonging to the source chromosome over to the given target chromosome.
     * This is necessary when a new chromosome is created but not executed, e.g. a chromosome is duplicated
     * (which doesn't require execution since the fitness is identical).
     *
     * @param sourceChromosome The source chromosome.
     * @param targetChromosome The target chromosome.
<<<<<<< HEAD
     * @param testCases        The test cases belonging to the source chromosome.
     * @param function         The fitness function which is copied.
=======
     * @param testCases The test cases belonging to the source chromosome.
>>>>>>> a907f5c3
     */
    public void copyFitnessData(IChromosome<TestSuite> sourceChromosome,
                                IChromosome<TestSuite> targetChromosome,
                                List<TestCase> testCases,
                                FitnessFunction function) {

        // concatenate test cases
        StringBuilder sb = new StringBuilder();

        String prefix = "";
        for (TestCase testCase : testCases) {
            // there is no coverage data for dummy test cases
            if (!testCase.isDummy()) {
                sb.append(prefix);
                prefix = ",";
                sb.append(testCase.getId());
            }
        }

        Message.MessageBuilder messageBuilder = new Message.MessageBuilder("/fitness/copy_fitness_data")
                .withParameter("packageName", Registry.getPackageName())
                .withParameter("fitnessFunction", function.name())
                .withParameter("chromosome_src", sourceChromosome.getValue().getId())
                .withParameter("chromosome_target", targetChromosome.getValue().getId())
                .withParameter("entities", sb.toString());

        Message response = sendMessage(messageBuilder.build());
        if (response.getSubject().equals("/error")) {
            MATE.log_acc("Copying fitness data failed!");
            throw new IllegalStateException(response.getParameter("info"));
        }
    }

    /**
     * Copies the test cases coverage data belonging to the source chromosome over to the given target chromosome.
     * This is necessary when a new chromosome is created but not executed, e.g. a chromosome is duplicated
     * (which doesn't require execution since the coverage is identical).
     *
     * @param sourceChromosome The source chromosome.
     * @param targetChromosome The target chromosome.
     * @param testCases The test cases belonging to the source chromosome.
     */
    public void copyCoverageData(IChromosome<TestSuite> sourceChromosome,
                                 IChromosome<TestSuite> targetChromosome, List<TestCase> testCases) {

        // concatenate test cases
        StringBuilder sb = new StringBuilder();

        String prefix = "";
        for (TestCase testCase : testCases) {
            // there is no coverage data for dummy test cases
            if (!testCase.isDummy()) {
                sb.append(prefix);
                prefix = ",";
                sb.append(testCase.getId());
            }
        }

        Message.MessageBuilder messageBuilder = new Message.MessageBuilder("/coverage/copy")
                .withParameter("packageName", Registry.getPackageName())
                .withParameter("coverage_type", Properties.COVERAGE().name())
                .withParameter("chromosome_src", sourceChromosome.getValue().getId())
                .withParameter("chromosome_target", targetChromosome.getValue().getId())
                .withParameter("entities", sb.toString());

        Message response = sendMessage(messageBuilder.build());
        if (response.getSubject().equals("/error")) {
            MATE.log_acc("Copying coverage data failed!");
            throw new IllegalStateException(response.getParameter("info"));
        }
    }

    /**
     * Retrieves the name of the currently visible activity. It can happen that the AUT just crashed
     * and the activity name wasn't updated, then the string 'unknown' is returned.
     *
     * @return Returns the name of the current activity or the string 'unknown' if extraction failed.
     */
    public String getCurrentActivityName() {

        if (emulator == null || emulator.isEmpty()) {
            return ACTIVITY_UNKNOWN;
        }

        Message.MessageBuilder messageBuilder
                = new Message.MessageBuilder("/android/get_current_activity")
                .withParameter("deviceId", emulator);
        Message response = sendMessage(messageBuilder.build());
        return response.getParameter("activity");
    }

    /**
     * Returns the list of activities belonging to the AUT.
     *
     * @return Returns the list of activities of the AUT.
     */
    @SuppressWarnings("unused")
    public List<String> getActivityNames() {
        Message.MessageBuilder messageBuilder
                = new Message.MessageBuilder("/android/get_activities")
                .withParameter("deviceId", emulator);
        Message response = sendMessage(messageBuilder.build());
        return Arrays.asList(response.getParameter("activities").split("\n"));
    }

    /**
     * Returns the number of objectives based on objective property.
     *
     * @param objective The specified objective property.
     * @return Returns the number of objectives, e.g. the number of branches.
     */
    public int getNumberOfObjectives(Objective objective) {

        if (objective == null) {
            throw new IllegalStateException("Objective property not defined!");
        }

        MATE.log_acc("Getting objectives...!");

        int numberOfObjectives;

        if (objective == Objective.LINES) {
            numberOfObjectives = getNumberOfSourceLines();
        } else if (objective == Objective.BRANCHES) {
            numberOfObjectives = getNumberOfBranches();
        } else if (objective == Objective.BLOCKS) {
            numberOfObjectives = getNumberOfBasicBlocks();
        } else {
            throw new UnsupportedOperationException("Objective " + objective + " not yet supported!");
        }

        MATE.log_acc("Number of objectives: " + numberOfObjectives);
        return numberOfObjectives;
    }

    /**
     * Requests the list of basic blocks of the AUT. Each basic block typically represents
     * an objective in the context of MIO/MOSA. Requires that the AUT has been instrumented
     * with the basic block coverage module.
     *
     * @return Returns the list of basic blocks.
     */
    @SuppressWarnings("unused")
    public List<String> getBasicBlocks() {

        Message.MessageBuilder messageBuilder = new Message.MessageBuilder("/fitness/get_basic_blocks")
                .withParameter("packageName", Registry.getPackageName());

        Message response = sendMessage(messageBuilder.build());

        return Arrays.asList(response.getParameter("blocks").split("\\+"));
    }

    /**
     * Requests the number of basic blocks of the AUT. Each basic block typically represents a
     * testing target in the context of MIO/MOSA.
     *
     * @return Returns the number of branches.
     */
    public int getNumberOfBasicBlocks() {

        Message.MessageBuilder messageBuilder = new Message.MessageBuilder("/fitness/get_number_of_basic_blocks")
                .withParameter("packageName", Registry.getPackageName());

        Message response = sendMessage(messageBuilder.build());
        return Integer.parseInt(response.getParameter("blocks"));
    }

    /**
     * Fetches a serialized test case from the internal storage of the emulator.
     * Also removes the serialized test case afterwards.
     *
     * @param testcaseDir The test case directory.
     * @param testCase The name of the test case file.
     * @return Returns {@code true} if the test case could be successfully fetched and removed,
     *         otherwise {@code false} is returned.
     */
    public boolean fetchTestCase(String testcaseDir, String testCase) {

        Message.MessageBuilder messageBuilder = new Message.MessageBuilder(
                "/utility/fetch_test_case")
                .withParameter("deviceId", emulator)
                .withParameter("testcaseDir", testcaseDir)
                .withParameter("testcase", testCase);
        Message response = sendMessage(messageBuilder.build());
        boolean success = Boolean.parseBoolean(response.getParameter("response"));
        MATE.log("Fetching TestCase from emulator succeeded: " + success);
        return success;
    }

    /**
     * Fetches and removes an espresso test from the internal storage of the emulator.
     *
     * @param espressoDir The espresso tests directory on the emulator.
     * @param testCase The name of the espresso test.
     * @return Returns {@code true} if the espresso test could be successfully fetched and removed,
     *         otherwise {@code false} is returned.
     */
    public boolean fetchEspressoTest(String espressoDir, String testCase) {

        Message.MessageBuilder messageBuilder = new Message.MessageBuilder(
                "/utility/fetch_espresso_test")
                .withParameter("deviceId", emulator)
                .withParameter("espressoDir", espressoDir)
                .withParameter("testcase", testCase);
        Message response = sendMessage(messageBuilder.build());
        boolean success = Boolean.parseBoolean(response.getParameter("response"));
        MATE.log("Fetching espresso test from emulator succeeded: " + success);
        return success;
    }

    /**
     * Simulates a system event by broadcasting the notification of the occurrence of
     * a system event to a certain receiver.
     *
     * @param packageName The package name of the AUT.
     * @param receiver The receiver listening for the system event.
     * @param action The system event.
     * @param dynamic Whether the receiver is a dynamic receiver or not.
     * @return Returns whether broadcasting the system event succeeded or not.
     */
    public boolean executeSystemEvent(String packageName, String receiver, String action, boolean dynamic) {

        Message.MessageBuilder messageBuilder = new Message.MessageBuilder("/fuzzer/execute_system_event")
                .withParameter("deviceId", emulator)
                .withParameter("packageName", packageName)
                .withParameter("receiver", receiver)
                .withParameter("action", action)
                .withParameter("dynamic", String.valueOf(dynamic));
        Message response = sendMessage(messageBuilder.build());
        return Boolean.parseBoolean(response.getParameter("response"));
    }

    /**
     * API level 23 and higher requires that permissions are also granted at runtime. This can be
     * done at install time with the flag -g, i.e. adb install -g apk, or via adb shell pm grant
     * packageName permission. However, the intermediate reset/restart of the app causes the
     * loss of those runtime permissions.
     *
     * @param packageName The app that requires the permissions.
     * @return Returns {@code true} if the granting permissions succeeded, otherwise {@code false}.
     */
    @SuppressWarnings("unused")
    public boolean grantRuntimePermissions(String packageName) {

        Instrumentation instrumentation = InstrumentationRegistry.getInstrumentation();
        UiDevice device = UiDevice.getInstance(instrumentation);

        final String readPermission = "android.permission.READ_EXTERNAL_STORAGE";
        final String writePermission = "android.permission.WRITE_EXTERNAL_STORAGE";

        // this method is far faster than the request via the server
        if (Build.VERSION.SDK_INT >= Build.VERSION_CODES.P) {
            instrumentation.getUiAutomation().grantRuntimePermission(packageName, readPermission);
            instrumentation.getUiAutomation().grantRuntimePermission(packageName, writePermission);
            return true;
        }

        Message.MessageBuilder messageBuilder
                = new Message.MessageBuilder("/android/grant_runtime_permissions")
                .withParameter("deviceId", emulator)
                .withParameter("packageName", packageName);
        Message response = sendMessage(messageBuilder.build());
        return Boolean.parseBoolean(response.getParameter("response"));
    }

    /**
     * Pushes dummy files for various data types, e.g. video, onto the external storage (sd card).
     * This method should be only used in combination with the intent fuzzing functionality.
     *
     * @return Returns whether the push operation succeeded or not.
     */
    public boolean pushDummyFiles() {

        Message.MessageBuilder messageBuilder = new Message.MessageBuilder("/fuzzer/push_dummy_files")
                .withParameter("deviceId", emulator);
        Message response = sendMessage(messageBuilder.build());
        return Boolean.parseBoolean(response.getParameter("response"));
    }

    /**
     * Initialises a graph.
     */
    public void initGraph() {

        GraphType graphType = Properties.GRAPH_TYPE();

        Message.MessageBuilder messageBuilder = new Message.MessageBuilder("/graph/init")
                .withParameter("deviceId", emulator)
                .withParameter("packageName", Registry.getPackageName())
                .withParameter("graph_type", graphType.name())
                .withParameter("apk", Properties.APK())
                .withParameter("target", Properties.TARGET());

        if (graphType == GraphType.INTRA_CFG) {
            messageBuilder.withParameter("method", Properties.METHOD_NAME());
            messageBuilder.withParameter("basic_blocks", String.valueOf(Properties.BASIC_BLOCKS()));
        } else if (graphType == GraphType.INTER_CFG) {
            messageBuilder.withParameter("basic_blocks", String.valueOf(Properties.BASIC_BLOCKS()));
            messageBuilder.withParameter("exclude_art_classes", String.valueOf(Properties.EXCLUDE_ART_CLASSES()));
            messageBuilder.withParameter("resolve_only_aut_classes", String.valueOf(Properties.RESOLVE_ONLY_AUT_CLASSES()));
        }

        sendMessage(messageBuilder.build());
    }

    /**
     * Requests the drawing of the graph.
     */
    public void drawGraph() {

        MATE.log_acc("Drawing graph!");

        Message.MessageBuilder messageBuilder = new Message.MessageBuilder("/graph/draw")
                .withParameter("raw", String.valueOf(Properties.DRAW_GRAPH() == DrawType.RAW));
        sendMessage(messageBuilder.build());
    }

    /**
     * Requests the list of branches of the AUT. Each branch typically represents a testing target
     * into the context of MIO/MOSA.
     *
     * @return Returns the list of branches.
     */
    @SuppressWarnings("unused")
    public List<String> getBranches() {

        Message.MessageBuilder messageBuilder = new Message.MessageBuilder("/fitness/get_branches")
                .withParameter("packageName", Registry.getPackageName());

        Message response = sendMessage(messageBuilder.build());
        return Arrays.asList(response.getParameter("branches").split("\\+"));
    }

    /**
     * Requests the number of branches of the AUT. Each branch typically represents a testing target
     * in the context of MIO/MOSA.
     *
     * @return Returns the number of branches.
     */
    public int getNumberOfBranches() {

        Message.MessageBuilder messageBuilder = new Message.MessageBuilder("/fitness/get_number_of_branches")
                .withParameter("packageName", Registry.getPackageName());

        Message response = sendMessage(messageBuilder.build());
        return Integer.parseInt(response.getParameter("branches"));
    }

    /**
     * Stores the fitness data for the given chromosome.
     *
     * @param chromosome Refers either to a test case or to a test suite.
<<<<<<< HEAD
     * @param entityId   Identifies the test case if chromosomeId specifies a test suite,
     *                   otherwise {@code null}.
     * @param function The fitness function which is getting stored.
=======
     * @param entityId Identifies the test case if chromosomeId specifies a test suite,
     *         otherwise {@code null}.
>>>>>>> a907f5c3
     */
    public <T> void storeFitnessData(IChromosome<T> chromosome, String entityId,
                                     FitnessFunction function) {

        if (entityId != null && entityId.equals("dummy")) {
            MATE.log_warn("Trying to store fitness data of dummy test case...");
            return;
        } else if (chromosome.getValue() instanceof TestCase) {
            // there is no fitness data to store for dummy test cases
            if (((TestCase) chromosome.getValue()).isDummy()) {
                MATE.log_warn("Trying to store fitness data of dummy test case...");
                return;
            }
        }

        String chromosomeId = getChromosomeId(chromosome);

        String testcase = entityId == null ? chromosomeId : entityId;
        if (coveredTestCases.contains(testcase)) {
            // don't fetch again traces file from emulator
            return;
        }
        coveredTestCases.add(testcase);

        Message.MessageBuilder messageBuilder = new Message.MessageBuilder("/fitness/store_fitness_data")
                .withParameter("fitnessFunction", function.name())
                .withParameter("deviceId", emulator)
                .withParameter("packageName", Registry.getPackageName())
                .withParameter("chromosome", chromosomeId);
        if (entityId != null) {
            messageBuilder.withParameter("entity", entityId);
        }

        Message response = sendMessage(messageBuilder.build());

        if (response.getSubject().equals("/error")) {
            MATE.log_acc("Storing fitness data failed!");
            throw new IllegalStateException(response.getParameter("info"));
        }
    }

    /**
     * Retrieves the branch distance for the given chromosome. Note that
     * {@link #storeFitnessData(IChromosome, String, FitnessFunction)} has to be called previously.
     *
     * @param chromosome Refers either to a test case or to a test suite.
     * @return Returns the branch distance for the given chromosome.
     */
    public <T> double getBranchDistance(IChromosome<T> chromosome) {

        if (chromosome.getValue() instanceof TestCase) {
            if (((TestCase) chromosome.getValue()).isDummy()) {
                MATE.log_warn("Trying to retrieve branch distance of dummy test case...");
                // a dummy test case has a branch distance of 1.0 (worst value)
                return 1.0;
            }
        }

        String chromosomeId = getChromosomeId(chromosome);

        Message.MessageBuilder messageBuilder = new Message.MessageBuilder("/graph/get_branch_distance")
                .withParameter("packageName", Registry.getPackageName())
                .withParameter("chromosome", chromosomeId);

        Message response = sendMessage(messageBuilder.build());
        return Double.parseDouble(response.getParameter("branch_distance"));
    }

    /**
     * Retrieves the branch fitness vector for the given chromosome. A branch fitness vector consists
     * of n entries, where n refers to the number of branches. The nth entry in the vector refers to
     * the fitness value of the nth branch.
     *
     * @param chromosome The given chromosome.
     * @param numberOfBranches The number of branches.
     * @param <T> Specifies whether the chromosome refers to a test case or a test suite.
     * @return Returns the branch fitness vector for the given chromosome.
     */
    public <T> BitSet getBranchFitnessVector(IChromosome<T> chromosome, int numberOfBranches) {

        if (chromosome.getValue() instanceof TestCase) {
            if (((TestCase) chromosome.getValue()).isDummy()) {
                MATE.log_warn("Trying to retrieve branch fitness vector of dummy test case...");
                // a dummy test case has a branch fitness of 0.0 for each objective (0.0 == worst)
                return new BitSet(numberOfBranches);
            }
        }

        String chromosomeId = getChromosomeId(chromosome);

        Message.MessageBuilder messageBuilder
                = new Message.MessageBuilder("/fitness/get_branch_fitness_vector")
                .withParameter("packageName", Registry.getPackageName())
                .withParameter("chromosome", chromosomeId);

        Message response = sendMessage(messageBuilder.build());

        String[] branchFitnessValues = response.getParameter("branch_fitness_vector").split("\\+");
        assert branchFitnessValues.length == numberOfBranches;

        final BitSet branchFitnessVector = new BitSet(branchFitnessValues.length);

        for (int i = 0; i < branchFitnessValues.length; ++i) {
            final String fitness = branchFitnessValues[i];
            if (fitness.equals("1")) {
                branchFitnessVector.set(i);
            }
        }

        return branchFitnessVector;
    }

    /**
     * Retrieves the basic block fitness vector for the given chromosome. A basic block fitness
     * vector consists of n entries, where n refers to the number of basic blocks.
     * The nth entry in the vector refers to the fitness value of the nth basic block.
     *
     * @param chromosome The given chromosome.
     * @param numberOfBasicBlocks The number of basic blocks.
     * @param <T> Specifies whether the chromosome refers to a test case or a test suite.
     * @return Returns the basic block fitness vector for the given chromosome.
     */
    public <T> BitSet getBasicBlockFitnessVector(IChromosome<T> chromosome, int numberOfBasicBlocks) {

        if (chromosome.getValue() instanceof TestCase) {
            if (((TestCase) chromosome.getValue()).isDummy()) {
                MATE.log_warn("Trying to retrieve basic block fitness vector of dummy test case...");
                // a dummy test case has a basic block fitness of 0.0 for each objective (0.0 == worst)
                return new BitSet(numberOfBasicBlocks);
            }
        }

        String chromosomeId = getChromosomeId(chromosome);

        Message.MessageBuilder messageBuilder
                = new Message.MessageBuilder("/fitness/get_basic_block_fitness_vector")
                .withParameter("packageName", Registry.getPackageName())
                .withParameter("chromosome", chromosomeId);

        Message response = sendMessage(messageBuilder.build());

        String[] basicBlockFitnessValues = response.getParameter("basic_block_fitness_vector").split("\\+");
        assert basicBlockFitnessValues.length == numberOfBasicBlocks;

        final BitSet basicBlockFitnessVector = new BitSet(basicBlockFitnessValues.length);

        for (int i = 0; i < basicBlockFitnessValues.length; ++i) {
            final String fitness = basicBlockFitnessValues[i];
            if (fitness.equals("1")) {
                basicBlockFitnessVector.set(i);
            }
        }

        return basicBlockFitnessVector;
    }

    /**
     * Retrieves the branch distance vector for the given chromosome. A branch distance vector
     * consists of n entries, where n refers to the number of branches. The nth entry in the vector
     * refers to the fitness value of the nth branch.
     *
     * @param chromosome The given chromosome.
     * @param numberOfBranches The number of branches.
     * @param <T> Specifies whether the chromosome refers to a test case or a test suite.
     * @return Returns the branch distance vector for the given chromosome.
     */
    public <T> List<Float> getBranchDistanceVector(IChromosome<T> chromosome, int numberOfBranches) {

        if (chromosome.getValue() instanceof TestCase) {
            if (((TestCase) chromosome.getValue()).isDummy()) {
                MATE.log_warn("Trying to retrieve branch distance vector of dummy test case...");
                // a dummy test case has a branch distance of 1.0 (worst value) for each objective
                return Collections.nCopies(numberOfBranches, 1.0f);
            }
        }

        String chromosomeId = getChromosomeId(chromosome);

        Message.MessageBuilder messageBuilder = new Message.MessageBuilder("/graph/get_branch_distance_vector")
                .withParameter("packageName", Registry.getPackageName())
                .withParameter("chromosome", chromosomeId);

        Message response = sendMessage(messageBuilder.build());
        String[] branchDistances = response.getParameter("branch_distance_vector").split("\\+");
        assert branchDistances.length == numberOfBranches;

        List<Float> branchDistanceVector = new ArrayList<>();

        for (String branchDistance : branchDistances) {
            branchDistanceVector.add(Float.parseFloat(branchDistance));
        }

        return branchDistanceVector;
    }

    /**
     * Returns the list of source lines of the AUT. A single source line has the following format:
     * package name + class name + line number
     *
     * @return Returns the sources lines of the AUT.
     */
    @SuppressWarnings("unused")
    public List<String> getSourceLines() {

        Message response = sendMessage(new Message.MessageBuilder("/coverage/getSourceLines")
                .withParameter("packageName", Registry.getPackageName())
                .build());

        if (response.getSubject().equals("/error")) {
            MATE.log_acc("Unable to retrieve source lines!");
            throw new IllegalStateException(response.getParameter("info"));
        } else {
            return Arrays.asList(response.getParameter("lines").split("\n"));
        }
    }

    /**
     * Returns the number of source lines of the AUT.
     *
     * @return Returns the sources lines of the AUT.
     */
    public int getNumberOfSourceLines() {

        Message response = sendMessage(new Message.MessageBuilder("/coverage/getNumberOfSourceLines")
                .withParameter("packageName", Registry.getPackageName())
                .build());

        if (response.getSubject().equals("/error")) {
            MATE.log_acc("Unable to retrieve number of source lines!");
            throw new IllegalStateException(response.getParameter("info"));
        } else {
            return Integer.parseInt(response.getParameter("lines"));
        }
    }

    /**
     * Stores the coverage information of the given test case. By storing
     * we mean that a trace/coverage file is generated/fetched from the emulator.
     * This method is used to store the coverage data for the last incomplete test case.
     *
     * @param coverage The coverage type, e.g. BRANCH_COVERAGE.
     * @param chromosomeId Identifies either a test case or a test suite.
     * @param entityId Identifies the test case if chromosomeId specifies a test suite,
     *         otherwise {@code null}.
     */
    public void storeCoverageData(Coverage coverage, String chromosomeId, String entityId) {

        if (coverage == Coverage.BRANCH_COVERAGE || coverage == Coverage.LINE_COVERAGE
                || coverage == Coverage.METHOD_COVERAGE
                || coverage == Coverage.BASIC_BLOCK_LINE_COVERAGE
                || coverage == Coverage.BASIC_BLOCK_BRANCH_COVERAGE
                || coverage == Coverage.ALL_COVERAGE) {
            // check whether the storing of the traces/coverage file has been already requested
            String testcase = entityId == null ? chromosomeId : entityId;
            if (coveredTestCases.contains(testcase)) {
                // don't fetch again traces/coverage file from emulator
                return;
            }
            coveredTestCases.add(testcase);
        }

        Message.MessageBuilder messageBuilder = new Message.MessageBuilder("/coverage/store")
                .withParameter("deviceId", emulator)
                .withParameter("coverage_type", coverage.name())
                .withParameter("packageName", Registry.getPackageName())
                .withParameter("chromosome", chromosomeId);
        if (entityId != null) {
            messageBuilder.withParameter("entity", entityId);
        }
        sendMessage(messageBuilder.build());
    }

    /**
     * Stores the coverage information of the given test case. By storing
     * we mean that a trace/coverage file is generated/fetched from the emulator.
     *
     * @param coverage The coverage type, e.g. BRANCH_COVERAGE.
     * @param chromosome Refers either to a test case or to a test suite.
     * @param entityId Identifies the test case if chromosomeId specifies a test suite,
     *         otherwise {@code null}.
     */
    public <T> void storeCoverageData(Coverage coverage, IChromosome<T> chromosome, String entityId) {

        if (entityId != null && entityId.equals("dummy")) {
            MATE.log_warn("Trying to store coverage data of dummy test case...");
            return;
        } else if (chromosome.getValue() instanceof TestCase) {
            // there is no coverage data to store for dummy test cases
            if (((TestCase) chromosome.getValue()).isDummy()) {
                MATE.log_warn("Trying to store coverage data of dummy test case...");
                return;
            }
        }

        String chromosomeId = getChromosomeId(chromosome);

        if (coverage == Coverage.BRANCH_COVERAGE || coverage == Coverage.LINE_COVERAGE
                || coverage == Coverage.METHOD_COVERAGE
                || coverage == Coverage.BASIC_BLOCK_LINE_COVERAGE
                || coverage == Coverage.BASIC_BLOCK_BRANCH_COVERAGE
                || coverage == Coverage.ALL_COVERAGE) {
            // check whether the storing of the traces/coverage file has been already requested
            String testcase = entityId == null ? chromosomeId : entityId;
            if (coveredTestCases.contains(testcase)) {
                // don't fetch again traces/coverage file from emulator
                return;
            }
            coveredTestCases.add(testcase);
        }

        Message.MessageBuilder messageBuilder = new Message.MessageBuilder("/coverage/store")
                .withParameter("deviceId", emulator)
                .withParameter("coverage_type", coverage.name())
                .withParameter("packageName", Registry.getPackageName())
                .withParameter("chromosome", chromosomeId);
        if (entityId != null) {
            messageBuilder.withParameter("entity", entityId);
        }
        sendMessage(messageBuilder.build());
    }

    /**
     * Requests the combined coverage information for the given set of test cases / test suites.
     *
     * @param coverage The coverage type, e.g. BRANCH_COVERAGE.
     * @param chromosomes The list of chromosomes (test cases or test suites) for which the
     *         coverage should be computed.
     * @param <T> Refers to a test case or a test suite.
     * @return Returns the combined coverage information for a set of chromosomes.
     */
    public <T> CoverageDTO getCombinedCoverage(Coverage coverage, List<IChromosome<T>> chromosomes) {

        String chromosomesParam = null;

        if (chromosomes != null) {

            chromosomesParam = chromosomes.stream()
                    .filter(chromosome -> {
                        if (chromosome.getValue() instanceof TestCase) {
                            // there is no coverage data to store for dummy test cases
                            if (((TestCase) chromosome.getValue()).isDummy()) {
                                MATE.log_warn("Trying to retrieve combined coverage of dummy test case...");
                                return false;
                            }
                        }
                        return true;
                    })
                    .map(this::getChromosomeId)
                    .collect(Collectors.joining("+"));

            if (chromosomesParam.isEmpty()) {
                // only dummy test cases
                return CoverageDTO.getDummyCoverageDTO(coverage);
            }
        }

        Message.MessageBuilder messageBuilder = new Message.MessageBuilder("/coverage/combined")
                .withParameter("packageName", Registry.getPackageName())
                .withParameter("coverage_type", coverage.name());
        if (chromosomesParam != null) {
            messageBuilder.withParameter("chromosomes", chromosomesParam);
        }

        Message response = sendMessage(messageBuilder.build());
        return extractCoverage(response);
    }

    /**
     * Fills the coverage dto with the obtained coverage information from the coverage response.
     *
     * @param response The response to a coverage request.
     * @return Returns the filled coverage dto.
     */
    private CoverageDTO extractCoverage(Message response) {

        CoverageDTO coverageDTO = new CoverageDTO();

        String methodCoverage = response.getParameter("method_coverage");
        if (methodCoverage != null) {
            coverageDTO.setMethodCoverage(Double.parseDouble(methodCoverage));
        }

        String branchCoverage = response.getParameter("branch_coverage");
        if (branchCoverage != null) {
            coverageDTO.setBranchCoverage(Double.parseDouble(branchCoverage));
        }

        String lineCoverage = response.getParameter("line_coverage");
        if (lineCoverage != null) {
            coverageDTO.setLineCoverage(Double.parseDouble(lineCoverage));
        }

        return coverageDTO;
    }

    /**
     * A convenient function to retrieve the coverage of a single test case within
     * a test suite.
     *
     * @param coverage The coverage type, e.g. BRANCH_COVERAGE.
     * @param testSuiteId Identifies the test suite.
     * @param testCaseId Identifies the individual test case.
     * @return Returns the coverage of the given test case.
     */
    public CoverageDTO getCoverage(Coverage coverage, String testSuiteId, String testCaseId) {

        Message.MessageBuilder messageBuilder = new Message.MessageBuilder("/coverage/get")
                .withParameter("deviceId", emulator)
                .withParameter("coverage_type", coverage.name())
                .withParameter("packageName", Registry.getPackageName())
                .withParameter("testSuiteId", testSuiteId)
                .withParameter("testCaseId", testCaseId);
        Message response = sendMessage(messageBuilder.build());
        return extractCoverage(response);
    }

    /**
     * Convenient function to request the coverage information for a given chromosome.
     * A chromosome can be either a test case or a test suite. This method is used
     * to retrieve the coverage of the last incomplete test case.
     *
     * @param coverage The coverage type, e.g. BRANCH_COVERAGE.
     * @param chromosomeId Identifies either a test case or a test suite.
     * @return Returns the coverage of the given test case.
     */
    public CoverageDTO getCoverage(Coverage coverage, String chromosomeId) {

        Message.MessageBuilder messageBuilder = new Message.MessageBuilder("/coverage/combined")
                .withParameter("deviceId", emulator)
                .withParameter("coverage_type", coverage.name())
                .withParameter("packageName", Registry.getPackageName())
                .withParameter("chromosomes", chromosomeId);
        Message response = sendMessage(messageBuilder.build());
        return extractCoverage(response);
    }

    /**
     * Convenient function to request the coverage information for a given chromosome.
     * A chromosome can be either a test case or a test suite.
     *
     * @param coverage The coverage type, e.g. BRANCH_COVERAGE.
     * @param chromosome Refers either to a test case or to a test suite.
     * @return Returns the coverage of the given test case.
     */
    public <T> CoverageDTO getCoverage(Coverage coverage, IChromosome<T> chromosome) {

        if (chromosome.getValue() instanceof TestCase) {
            // a dummy test case has a coverage of 0%
            if (((TestCase) chromosome.getValue()).isDummy()) {
                MATE.log_warn("Trying to retrieve coverage of dummy test case...");
                return CoverageDTO.getDummyCoverageDTO(coverage);
            }
        }

        String chromosomeId = getChromosomeId(chromosome);

        Message.MessageBuilder messageBuilder = new Message.MessageBuilder("/coverage/combined")
                .withParameter("deviceId", emulator)
                .withParameter("coverage_type", coverage.name())
                .withParameter("packageName", Registry.getPackageName())
                .withParameter("chromosomes", chromosomeId);
        Message response = sendMessage(messageBuilder.build());
        return extractCoverage(response);
    }

    /**
     * Returns a fitness vector for the given chromosome and the specified lines where each entry
     * indicates to which degree the line was covered.
     *
     * @param chromosome The given chromosome.
     * @param numberOfLines The number of lines.
     * @param <T> Indicates the type of the chromosome, i.e. test case or test suite.
     * @return Returns line percentage coverage vector.
     */
    public <T> List<Float> getLinePercentageVector(IChromosome<T> chromosome, int numberOfLines) {

        if (chromosome.getValue() instanceof TestCase) {
            if (((TestCase) chromosome.getValue()).isDummy()) {
                MATE.log_warn("Trying to retrieve line percentage vector of dummy test case...");
                // a dummy test case has a line percentage of 0.0 for each objective (0.0 == worst)
                return Collections.nCopies(numberOfLines, 0.0f);
            }
        }

        String chromosomeId = getChromosomeId(chromosome);

        Message.MessageBuilder messageBuilder = new Message.MessageBuilder("/coverage/lineCoveredPercentages")
                .withParameter("packageName", Registry.getPackageName())
                .withParameter("chromosomes", chromosomeId);
        Message response = sendMessage(messageBuilder.build());

        if (response.getSubject().equals("/error")) {
            MATE.log_acc("Retrieving line covered percentages failed!");
            throw new IllegalStateException(response.getParameter("info"));
        } else {
            List<Float> coveragePercentagesVector = new ArrayList<>();
            String[] coveragePercentages = response.getParameter("coveragePercentages").split("\n");

            for (String coveragePercentage : coveragePercentages) {
                coveragePercentagesVector.add(Float.parseFloat(coveragePercentage));
            }

            return coveragePercentagesVector;
        }
    }

    /**
     * Extracts the last stack trace from the logcat.
     *
     * @return Returns the last discovered stack trace.
     */
    public String getLastCrashStackTrace() {
        return sendMessage(new Message.MessageBuilder("/crash/stacktrace")
                .withParameter("deviceId", emulator)
                .build()).getParameter("stacktrace");
    }

    /**
     * Returns the key-value pairs defined in the mate.properties file.
     *
     * @return Returns a mapping of the specified properties.
     */
    public Map<String, String> getProperties() {
        return sendMessage(new Message("/properties/get_mate_properties")).getParameters();
    }

    /**
     * Records a screenshot.
     *
     * @param packageName The package name of the AUT.
     * @param nodeId Some id of the screen state.
     */
    public void takeScreenshot(String packageName, String nodeId) {

        sendMessage(new Message.MessageBuilder("/emulator/interaction")
                .withParameter("deviceId", emulator)
                .withParameter("type", "take_screenshot")
                .withParameter("packageName", packageName)
                .withParameter("nodeId", nodeId)
                .build());
    }

    /**
     * Checks whether a flickering of a screen state can be detected.
     *
     * @param packageName The package name of the screen state.
     * @param stateId Identifies the screen state.
     * @return Returns {@code true} if flickering was detected, otherwise
     *         {@code false} is returned.
     */
    public boolean checkForFlickering(String packageName, String stateId) {

        Message response = sendMessage(new Message.MessageBuilder("/accessibility/check_flickering")
                .withParameter("deviceId", emulator)
                .withParameter("packageName", packageName)
                .withParameter("stateId", stateId)
                .build());

        return Boolean.parseBoolean(response.getParameter("flickering"));
    }

    /**
     * Clears the app cache.
     */
    public void clearAppData() {
        Message response = sendMessage(new Message.MessageBuilder("/android/clearApp")
                .withParameter("deviceId", emulator)
                .build());
        if (!"/android/clearApp".equals(response.getSubject())) {
            MATE.log_acc("ERROR: unable clear app data");
        }
    }

    /**
     * Another accessibility function.
     *
     * @param packageName The package name corresponding to the screen state.
     * @param stateId The id of the screen state.
     * @param widget The widget for which this metric should be evaluated.
     * @return Returns ...
     */
    public double matchesSurroundingColor(String packageName, String stateId, Widget widget) {

        Message response = sendMessage(new Message.MessageBuilder("/accessibility/matches_surrounding_color")
                .withParameter("packageName", packageName)
                .withParameter("stateId", stateId)
                .withParameter("x1", String.valueOf(widget.getX1()))
                .withParameter("x2", String.valueOf(widget.getX2()))
                .withParameter("y1", String.valueOf(widget.getY1()))
                .withParameter("y2", String.valueOf(widget.getY2()))
                .build());

        return Double.parseDouble(response.getParameter("match"));
    }

    /**
     * Retrieves the contrast ratio of the widget residing on the screen state.
     *
     * @param packageName The package name corresponding to the screen state.
     * @param stateId Identifies the screens state.
     * @param widget The widget on which the contrast ratio should be evaluated.
     * @return Returns the contrast ratio.
     */
    public double getContrastRatio(String packageName, String stateId, Widget widget) {

        int maxw = Registry.getUiAbstractionLayer().getScreenWidth();
        int maxh = Registry.getUiAbstractionLayer().getScreenHeight();

        int x1 = widget.getX1();
        int x2 = widget.getX2();
        int y1 = widget.getY1();
        int y2 = widget.getY2();

        // TODO: fix this parameter, it is static and doesn't seem to make sense...
        int borderExpanded = 0;

        if (x1 - borderExpanded >= 0)
            x1 -= borderExpanded;

        if (x2 + borderExpanded <= maxw)
            x2 += borderExpanded;

        if (y1 - borderExpanded >= 0)
            y1 -= borderExpanded;

        if (y2 + borderExpanded <= maxh)
            y2 += borderExpanded;

        Message response = sendMessage(new Message.MessageBuilder("/accessibility/get_contrast_ratio")
                .withParameter("packageName", packageName)
                .withParameter("stateId", stateId)
                .withParameter("x1", String.valueOf(x1))
                .withParameter("x2", String.valueOf(x2))
                .withParameter("y1", String.valueOf(y1))
                .withParameter("y2", String.valueOf(y2))
                .build());

        return Double.parseDouble(response.getParameter("contrastRatio"));
    }

    /**
     * Gets the luminance of the given widget.
     *
     * @param packageName The package name corresponding to the screen state.
     * @param stateId Identifies the screens state.
     * @param widget The widget on which the contrast ratio should be evaluated.
     * @return Returns the luminance of the given widget.
     */
    public String getLuminance(String packageName, String stateId, Widget widget) {

        int maxw = Registry.getUiAbstractionLayer().getScreenWidth();
        int maxh = Registry.getUiAbstractionLayer().getScreenHeight();

        int x1 = widget.getX1();
        int x2 = widget.getX2();
        int y1 = widget.getY1();
        int y2 = widget.getY2();

        // TODO: how was this value chosen?
        int borderExpanded = 1;

        if (x1 - borderExpanded >= 0)
            x1 -= borderExpanded;
        if (x2 + borderExpanded <= maxw)
            x2 += borderExpanded;
        if (y1 - borderExpanded >= 0)
            y1 -= borderExpanded;
        if (y2 + borderExpanded <= maxh)
            y2 += borderExpanded;

        Message response = sendMessage(new Message.MessageBuilder("/accessibility/get_luminance")
                .withParameter("packageName", packageName)
                .withParameter("stateId", stateId)
                .withParameter("x1", String.valueOf(x1))
                .withParameter("x2", String.valueOf(x2))
                .withParameter("y1", String.valueOf(y1))
                .withParameter("y2", String.valueOf(y2))
                .build());

        return response.getParameter("luminance");
    }

    public void sendFlawToServer(String msg) {
        String cmd = "reportFlaw:" + emulator + ":" + msg;
        tunnelLegacyCmd(cmd);
    }

    /**
     * Rotates the emulator into portrait mode.
     * NOTE: The rotation operations are now directly performed by MATE itself.
     */
    @SuppressWarnings("unused")
    public void setPortraitMode() {
        Message response = sendMessage(new Message.MessageBuilder("/emulator/interaction")
                .withParameter("deviceId", emulator)
                .withParameter("type", "rotation")
                .withParameter("rotation", "portrait")
                .build());
        if (!"/emulator/interaction".equals(response.getSubject()) ||
                !"portrait".equals(response.getParameter("rotation"))) {
            MATE.log_acc("ERROR: unable to set rotation to portrait mode");
        }
    }

    /**
     * Toggles rotation.
     * NOTE: The rotation operations are now directly performed by MATE itself.
     */
    @SuppressWarnings("unused")
    public void toggleRotation() {
        Message response = sendMessage(new Message.MessageBuilder("/emulator/interaction")
                .withParameter("deviceId", emulator)
                .withParameter("type", "rotation")
                .withParameter("rotation", "toggle")
                .build());
        if (!"/emulator/interaction".equals(response.getSubject())) {
            MATE.log_acc("ERROR: unable to toggle rotation of emulator");
        }
    }

    /**
     * Returns the chromosome id of the given chromosome.
     *
     * @param chromosome The chromosome.
     * @param <T> Refers either to a {@link TestCase} or a {@link TestSuite}.
     * @return Returns the chromosome id of the given chromosome.
     */
    private <T> String getChromosomeId(IChromosome<T> chromosome) {

        String chromosomeId = null;

        if (chromosome.getValue() instanceof TestCase) {
            chromosomeId = ((TestCase) chromosome.getValue()).getId();
        } else if (chromosome.getValue() instanceof TestSuite) {
            chromosomeId = ((TestSuite) chromosome.getValue()).getId();
        } else {
            throw new IllegalStateException("Couldn't derive chromosome id for chromosome "
                    + chromosome + "!");
        }
        return chromosomeId;
    }

    /**
     * Returns the novelty vector for the given chromosomes.
     * Note that {@link #storeFitnessData(IChromosome, String, FitnessFunction)} has to be called previously.
     *
     * @param chromosomes The list of chromosomes for which the novelty should be computed.
     * @param nearestNeighbours The number of nearest neighbours k that should be considered.
     * @param objectives The objectives type, e.g. branches.
     * @param <T> Refers to the type of the chromosomes.
     * @return Returns the novelty vector.
     */
    public <T> List<Double> getNoveltyVector(List<IChromosome<T>> chromosomes,
                                             int nearestNeighbours, String objectives) {

        Message.MessageBuilder messageBuilder = new Message.MessageBuilder("/fitness/get_novelty_vector")
                .withParameter("packageName", Registry.getPackageName())
                .withParameter("chromosomes", getChromosomeIds(chromosomes))
                .withParameter("nearestNeighbours", String.valueOf(nearestNeighbours))
                .withParameter("objectives", objectives);

        Message response = sendMessage(messageBuilder.build());

        List<Double> noveltyVector = new ArrayList<>();
        String[] noveltyScores = response.getParameter("novelty_vector").split("\\+");

        for (String noveltyScore : noveltyScores) {
            noveltyVector.add(Double.parseDouble(noveltyScore));
        }

        return noveltyVector;
    }

    /**
     * Retrieves the novelty score for the given chromosome.
     *
     * @param chromosome The chromosome for which the novelty should be evaluated.
     * @param population The current population.
     * @param archive The current archive.
     * @param nearestNeighbours The number of nearest neighbours k.
     * @param objectives The kind of objectives, e.g. branches.
     * @param <T> The type of the chromosomes.
     * @return Returns the novelty for the given chromosome.
     */
    public <T> double getNovelty(IChromosome<T> chromosome, List<IChromosome<T>> population,
                                 List<IChromosome<T>> archive, int nearestNeighbours,
                                 String objectives) {

        Message.MessageBuilder messageBuilder = new Message.MessageBuilder("/fitness/get_novelty")
                .withParameter("packageName", Registry.getPackageName())
                .withParameter("chromosome", getChromosomeId(chromosome))
                .withParameter("population", getChromosomeIds(population))
                .withParameter("archive", getChromosomeIds(archive))
                .withParameter("nearestNeighbours", String.valueOf(nearestNeighbours))
                .withParameter("objectives", objectives);

        Message response = sendMessage(messageBuilder.build());
        return Double.parseDouble(response.getParameter("novelty"));
    }

    /**
     * Concatenates the given chromosomes separated by '+' into a single {@link String}.
     *
     * @param chromosomes A list of chromosomes.
     * @param <T> Refers either to a {@link TestCase} or a {@link TestSuite}.
     * @return Returns a single {@link String} containing the chromosome ids.
     */
    private <T> String getChromosomeIds(List<IChromosome<T>> chromosomes) {

        // Java 8: String.join("+", chromosomeIds);
        StringBuilder chromosomeIds = new StringBuilder();

        for (IChromosome<T> chromosome : chromosomes) {
            chromosomeIds.append(getChromosomeId(chromosome));
            chromosomeIds.append("+");
        }

        // remove '+' at the end
        if (chromosomeIds.length() > 0) {
            chromosomeIds.setLength(chromosomeIds.length() - 1);
        }

        return chromosomeIds.toString();
    }

    /**
     * Commands the server to fetch and remove the dot graph from the emulator.
     *
     * @param graphDir The directory on the emulator with the dot file.
     * @param graphFile The file name of the dot graph.
     * @return {@code true}, if the server reports that the operation was successful.
     *         Otherwise, {@code false}.
     */
    public boolean fetchDotGraph(String graphDir, String graphFile) {

        Message.MessageBuilder messageBuilder = new Message.MessageBuilder("/utility/fetch_dot_graph")
                .withParameter("deviceId", emulator)
                .withParameter("dirName", graphDir)
                .withParameter("fileName", graphFile);

        Message response = sendMessage(messageBuilder.build());
        boolean success = Boolean.parseBoolean(response.getParameter("response"));
        MATE.log("Fetching dot file from emulator succeeded: " + success);

        return success;
    }
}<|MERGE_RESOLUTION|>--- conflicted
+++ resolved
@@ -9,11 +9,8 @@
 import org.mate.Properties;
 import org.mate.Registry;
 import org.mate.exploration.genetic.chromosome.IChromosome;
-<<<<<<< HEAD
+import org.mate.graph.DrawType;
 import org.mate.exploration.genetic.fitness.FitnessFunction;
-=======
-import org.mate.graph.DrawType;
->>>>>>> a907f5c3
 import org.mate.graph.GraphType;
 import org.mate.interaction.action.ui.Widget;
 import org.mate.message.Message;
@@ -339,12 +336,9 @@
      *
      * @param sourceChromosome The source chromosome.
      * @param targetChromosome The target chromosome.
-<<<<<<< HEAD
      * @param testCases        The test cases belonging to the source chromosome.
      * @param function         The fitness function which is copied.
-=======
      * @param testCases The test cases belonging to the source chromosome.
->>>>>>> a907f5c3
      */
     public void copyFitnessData(IChromosome<TestSuite> sourceChromosome,
                                 IChromosome<TestSuite> targetChromosome,
@@ -698,14 +692,9 @@
      * Stores the fitness data for the given chromosome.
      *
      * @param chromosome Refers either to a test case or to a test suite.
-<<<<<<< HEAD
      * @param entityId   Identifies the test case if chromosomeId specifies a test suite,
      *                   otherwise {@code null}.
      * @param function The fitness function which is getting stored.
-=======
-     * @param entityId Identifies the test case if chromosomeId specifies a test suite,
-     *         otherwise {@code null}.
->>>>>>> a907f5c3
      */
     public <T> void storeFitnessData(IChromosome<T> chromosome, String entityId,
                                      FitnessFunction function) {

--- conflicted
+++ resolved
@@ -567,7 +567,6 @@
     }
 
     /**
-<<<<<<< HEAD
      * Fetches a serialized transition system from the internal storage of the emulator. Also
      * removes the serialized transition system afterwards.
      */
@@ -588,10 +587,7 @@
     }
 
     /**
-     * Fetches and removes an espresso test from the internal storage of the emulator.
-=======
      * Fetches and removes an Espresso test from the internal storage of the emulator.
->>>>>>> 0dff2173
      *
      * @param espressoDir The Espresso tests directory on the emulator.
      * @param testCase The name of the espresso test.

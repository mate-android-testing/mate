--- conflicted
+++ resolved
@@ -17,11 +17,8 @@
 import org.mate.model.IGUIModel;
 import org.mate.model.TestCase;
 import org.mate.model.fsm.FSMModel;
-<<<<<<< HEAD
 import org.mate.model.util.DotConverter;
-=======
 import org.mate.model.fsm.surrogate.SurrogateModel;
->>>>>>> 82c55c39
 import org.mate.state.IScreenState;
 import org.mate.state.ScreenStateFactory;
 import org.mate.state.ScreenStateType;
@@ -105,23 +102,18 @@
         String id = "S" + lastScreenStateNumber;
         lastScreenState.setId(id);
         lastScreenStateNumber++;
-<<<<<<< HEAD
+        if (Properties.SURROGATE_MODEL()) {
+            guiModel = new SurrogateModel(lastScreenState, packageName);
+        } else {
+            guiModel = new FSMModel(lastScreenState, packageName);
+        }
+        guiWalker = new GUIWalker(this);
 
         // Save screenshot
         if ((Properties.CONVERT_GUI_TO_DOT() != DotConverter.Option.NONE)
                 && Properties.DOT_WITH_SCREENSHOTS()) {
             DotConverter.takeScreenshot(id, lastScreenState.getPackageName());
         }
-
-        guiModel = new FSMModel(lastScreenState, packageName);
-=======
-        if (Properties.SURROGATE_MODEL()) {
-            guiModel = new SurrogateModel(lastScreenState, packageName);
-        } else {
-            guiModel = new FSMModel(lastScreenState, packageName);
-        }
->>>>>>> 82c55c39
-        guiWalker = new GUIWalker(this);
     }
 
     /**

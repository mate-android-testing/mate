--- conflicted
+++ resolved
@@ -186,29 +186,26 @@
         return propertyOr(1);
     }
 
-<<<<<<< HEAD
-    public static double PIPE_LEARNING_RATE() { return propertyOr(0.01); }
-
-    public static double PIPE_NEGATIVE_LEARNING_RATE() { return propertyOr(0.2); }
-
-    public static double PIPE_CLR() { return propertyOr(0.1); }
-
-    public static double PIPE_PROB_ELITIST_LEARNING() { return propertyOr(0.1); }
-
-    public static double PIPE_EPSILON() { return propertyOr(0.000001); }
-
-    public static double PIPE_PROB_MUTATION() { return propertyOr(0.4); }
-
-    public static double PIPE_MUTATION_RATE() { return propertyOr(0.4); }
-
-    public static boolean PROMISING_ACTIONS() { return propertyOr(true); }
-
-    public static int TOURNAMENT_SIZE() { return propertyOr(2); }
-=======
     public static int TOURNAMENT_SIZE() {
         return propertyOr(2);
     }
->>>>>>> 5496c08d
+    public static double PIPE_LEARNING_RATE() { return propertyOr(0.01); }
+
+    public static double PIPE_NEGATIVE_LEARNING_RATE() { return propertyOr(0.2); }
+
+    public static double PIPE_CLR() { return propertyOr(0.1); }
+
+    public static double PIPE_PROB_ELITIST_LEARNING() { return propertyOr(0.1); }
+
+    public static double PIPE_EPSILON() { return propertyOr(0.000001); }
+
+    public static double PIPE_PROB_MUTATION() { return propertyOr(0.4); }
+
+    public static double PIPE_MUTATION_RATE() { return propertyOr(0.4); }
+
+    public static boolean PROMISING_ACTIONS() { return propertyOr(true); }
+
+    public static int TOURNAMENT_SIZE() { return propertyOr(2); }
 
     public static int DEFAULT_SELECTION_SIZE() {
         return propertyOr(2);
@@ -309,13 +306,6 @@
 
     public static Algorithm ALGORITHM() { return propertyOr(null); }
 
-<<<<<<< HEAD
-    public static DistributionModel DISTRIBUTION_MODEL() { return propertyOr(null); }
-
-    public static ModelRepresentation MODEL_REPRESENTATION() { return propertyOr(null); }
-
-    public static Initializer INITIALIZER() { return propertyOr(null); }
-=======
     /**
      * Whether a screen state should return {@link org.mate.interaction.action.ui.UIAction}s and
      * {@link org.mate.interaction.action.ui.WidgetAction}s.
@@ -338,7 +328,12 @@
      * @return Returns {@code true} (default option) when a screen state should return motif actions.
      */
     public static boolean USE_MOTIF_ACTIONS() { return propertyOr(true); }
->>>>>>> 5496c08d
+
+    public static DistributionModel DISTRIBUTION_MODEL() { return propertyOr(null); }
+
+    public static ModelRepresentation MODEL_REPRESENTATION() { return propertyOr(null); }
+
+    public static Initializer INITIALIZER() { return propertyOr(null); }
 
     /*
      * Begin Greybox Fuzzing properties
@@ -403,7 +398,7 @@
 
     // the path to the APK file
     public static String APK() {
-        return propertyOr("plain-apps/" + Registry.getPackageName() + ".apk");
+        return propertyOr(null);
     }
 
     // specifies the method name when an intra CFG should be constructed
@@ -431,19 +426,16 @@
         return propertyOr("no_target");
     }
 
-<<<<<<< HEAD
+    // how the graph should be drawn
+    public static DrawType DRAW_GRAPH() {
+        return propertyOr(null);
+    }
     public static String STACK_TRACE_PATH() { return propertyOr("stack_trace.txt"); }
 
     public static boolean STACK_TRACE_USER_INPUT_SEEDING() { return propertyOr(false); }
 
     // whether to draw raw graph or 'extended' graph
     public static boolean DRAW_RAW_GRAPH() { return propertyOr(true); }
-=======
-    // how the graph should be drawn
-    public static DrawType DRAW_GRAPH() {
-        return propertyOr(null);
-    }
->>>>>>> 5496c08d
 
     /*
      * End Graph properties

--- conflicted
+++ resolved
@@ -8,11 +8,8 @@
 import org.mate.exploration.genetic.selection.SelectionFunction;
 import org.mate.exploration.genetic.termination.TerminationCondition;
 import org.mate.exploration.genetic.util.ge.AndroidListBasedBiasedMapping;
-<<<<<<< HEAD
 import org.mate.exploration.genetic.util.ge.GEMappingFunction;
-=======
 import org.mate.graph.DrawType;
->>>>>>> 90731ab8
 import org.mate.graph.GraphType;
 import org.mate.model.util.DotConverter;
 import org.mate.state.equivalence.StateEquivalenceLevel;
@@ -228,14 +225,9 @@
      *
      * @return a boolean if the translation from geno to pheno is used in this test run.
      */
-<<<<<<< HEAD
     public static boolean USE_GENO_TO_PHENO() {
         return propertyOr(false);
     }
-=======
-    public static FitnessFunction GE_FITNESS_FUNCTION() {
-        return propertyOr(null);
-    }
 
     public static SelectionFunction SELECTION_FUNCTION() {
         return propertyOr(null);
@@ -248,7 +240,6 @@
      * @return Returns the specified mutation function or {@code null} if none was specified.
      */
     public static MutationFunction MUTATION_FUNCTION() {
->>>>>>> 90731ab8
 
         /*
         * NOTE: We can't call another property method that relies upon propertyOr(), since the
@@ -424,10 +415,6 @@
 
     public static int GE_TEST_CASE_ENDING_BIAS_PER_TEN_THOUSAND() {
         return propertyOr(AndroidListBasedBiasedMapping.BIAS_50_PERCENT);
-    }
-
-    public static GEMappingFunction GE_MAPPING_FUNCTION() {
-        return propertyOr(null);
     }
 
     public static int GE_MUTATION_COUNT() {

--- conflicted
+++ resolved
@@ -1,10 +1,7 @@
 package org.mate;
 
-<<<<<<< HEAD
 import org.mate.exploration.genetic.util.ge.AndroidListBasedBiasedMapping;
-=======
 import org.mate.graph.GraphType;
->>>>>>> 6ba1007f
 import org.mate.utils.Coverage;
 import org.mate.utils.GenericParser;
 import org.mate.utils.Objective;
@@ -214,6 +211,11 @@
         return propertyOr(false);
     }
 
+    /**
+     * Added by stockinger on 28/09/2020
+     */
+    public static int BIG_POPULATION_SIZE() { return propertyOr(100); }
+
     //Grammatical Evolution Properties
     public static int GE_SEQUENCE_LENGTH() {
         return propertyOr(100);
@@ -222,11 +224,6 @@
     public static int GE_TEST_CASE_ENDING_BIAS_PER_TEN_THOUSAND() {
         return propertyOr(AndroidListBasedBiasedMapping.BIAS_50_PERCENT);
     }
-
-    /**
-     * Added by stockinger on 28/09/2020
-     */
-    public static int BIG_POPULATION_SIZE() { return propertyOr(100); }
 
     /**
      * Looks up the value of the property in the Properties object stored in the Registry using the

package org.mate;

import org.mate.graph.GraphType;
import org.mate.utils.Coverage;
import org.mate.utils.GenericParser;
import org.mate.utils.Objective;

import java.lang.reflect.Method;
import java.lang.reflect.Modifier;
import java.util.HashMap;
import java.util.Map;

public class Properties {
    public static int ANT_GENERATION() {
        return propertyOr(5);
    }
    public static int ANT_NUMBER() {
        return propertyOr(5);
    }

    public static int ANT_LENGTH() {
        return propertyOr(8);
    }

    public static float EVAPORATION_RATE() {
        return propertyOr(0.1f);
    }

    public static float INITIALIZATION_PHEROMONE() {
        return propertyOr(5.0f);
    }

    public static float PROBABILITY_SELECT_BEST_ACTION() {
        return propertyOr(0.5f);
    }

    public static float BEST_ANT() {
        return propertyOr(3);
    }


    /*
    * Intent fuzzing related properties.
     */
    public static float RELATIVE_INTENT_AMOUNT() { return propertyOr(1.0f); }

    public static float SERVICE_SELECTION_PROBABILITY() { return propertyOr(0.1f); }

    public static float BROADCAST_RECEIVER_SELECTION_PROBABILITY() { return propertyOr( 0.2f); }

    /*
    * Whether to apply optimisation of test cases before replaying them.
     */
    public static boolean OPTIMISE_TEST_CASE() { return propertyOr(false);}

    public static int OPTIMISATION_STRATEGY() {
        return propertyOr(0);
    }

    /*
    * Whether to record stats about test cases or not.
     */
    public static boolean RECORD_TEST_CASE_STATS() {
        return propertyOr(false);
    }

    /*
    * Whether to serialize a test case. Default: off.
     */
    public static boolean RECORD_TEST_CASE() {
        return propertyOr(false);
    }

    /**
     *  Added by vin on 24/05/2018
     */
    // if 0 any point will be added to the archive
    public static float NOVELTY_THRESHOLD() {
        return propertyOr(0);
    }

    public static int K_VALUE() {
        return propertyOr(2);
    }

    //10;
    public static double RANK_BIAS() {
        return propertyOr(1.7);
    }

    public static int ARCHIVE_SIZE() {
        return propertyOr(10);
    }

    //10;
    public static double GREEDY_EPSILON() {
        return propertyOr(0.7);
    }


    /*
     * Misc properties
     */
    public static Long RANDOM_SEED() {
        return propertyOr(null);
    }


    /*
     * Genetic Algorithm properties
     */
    public static int POPULATION_SIZE() {
        return propertyOr(20);
    }

    public static int NUMBER_TESTCASES() {
        return propertyOr(2);
    }

    public static int MAX_NUMBER_EVENTS() {
        return propertyOr(5);
    }

    public static double P_CROSSOVER() {
        return propertyOr(0.7);
    }

    public static double P_MUTATE() {
        return propertyOr(0.3);
    }
    // for mutation functions that apply multiple mutations based on the given probability
    public static double P_INNER_MUTATE() {
        return propertyOr(0.3);
    }

    public static double P_SAMPLE_RANDOM() {
        return propertyOr(0.5);
    }

    public static double P_FOCUSED_SEARCH_START() {
        return propertyOr(0.5);
    }

    public static int EVO_ITERATIONS_NUMBER() {
        return propertyOr(10);
    }

<<<<<<< HEAD
    /**
     * Added by stockinger on 28/09/2020
     */
    public static int MAX_NUM_EVENTS() { return propertyOr(50); }

    /*
     * Primitive Standard GA properties
     */
    public static int PRIMITIVE_STANDARD_GA_POPULATION_SIZE() { return propertyOr(10); }

    public static int PRIMITIVE_STANDARD_GA_BIG_POPULATION_SIZE() { return propertyOr(20); }

    /*
     * Standard GA properties
     */
    public static float STANDARD_GA_RELATIVE_INTENT_AMOUNT() { return propertyOr(0.5f); }

    /*
     * Sapienz properties
     */
    public static int SAPIENZ_NUMBER_TESTCASES() { return propertyOr(5); }

    public static int SAPIENZ_P_MUTATE() { return propertyOr(1); }

    /*
     * Evolutionary Search properties
     */
    public static int EVOLUTIONARY_SEARCH_POPULATION_SIZE() { return propertyOr(50); }

    public static int EVOLUTIONARY_SEARCH_BIG_POPULATION_SIZE() { return propertyOr(100); }

=======
    // TODO: make use of an enum
    public static String FITNESS_FUNCTION() {
        return propertyOr(null);
    }

    public static Objective OBJECTIVE() {
        return propertyOr(null);
    }
>>>>>>> 0aaabfcd

    /*
     * Coverage properties
     */
    public static Coverage COVERAGE() {
        return propertyOr(Coverage.NO_COVERAGE);
    }

    /*
    * Begin Graph properties
     */

    // the graph type, e.g. CFG or SGD
    public static GraphType GRAPH_TYPE() {
        return propertyOr(null);
    }

    // the path to the APK file
    public static String APK() {
        return propertyOr(null);
    }

    // specifies the method name when an intra CFG should be constructed
    public static String METHOD_NAME() {
        return propertyOr(null);
    }

    // whether basic blocks should be used or not
    public static boolean BASIC_BLOCKS() {
        return propertyOr(true);
    }

    // whether ART classes should be excluded when constructing the graph
    public static boolean EXCLUDE_ART_CLASSES() {
        return propertyOr(true);
    }

    // how and which target vertex should be selected, e.g. a random branch vertex
    public static String TARGET() { return propertyOr("no_target"); }

    // whether to draw raw graph or 'extended' graph
    public static boolean DRAW_RAW_GRAPH() { return propertyOr(true); }

    /*
    * End Graph properties
     */

    // Primitive actions or widget based actions?
    public static boolean WIDGET_BASED_ACTIONS() {
        return propertyOr(true);
    }

    // stack trace
    public static boolean RECORD_STACK_TRACE() {
        return propertyOr(false);
    }

    /**
     * Looks up the value of the property in the Properties object stored in the Registry using the
     * name of the caller method as the key of the property. If no property with that key is stored
     * the given default value will be returned.
     * @param defaultValue Default value of the property
     * @param <T> Type of the property
     * @return Value of the property if stored otherwise the given default value
     */
    @SuppressWarnings("unchecked")
    private static <T> T propertyOr(T defaultValue) {
        StackTraceElement[] stackTrace = Thread.currentThread().getStackTrace();
        String callerName = stackTrace[3].getMethodName().toLowerCase();
        Properties propertiesInstance = Registry.getProperties();
        if (propertiesInstance.store.containsKey(callerName)) {
            return ((T) propertiesInstance.store.get(callerName));
        }
        return defaultValue;
    }

    private final Map<String, Object> store;

    public Properties(Map<String, String> properties) {
        store = new HashMap<>();
        readProperties(properties);
    }

    private void readProperties(Map<String, String> properties) {
        Map<String, Class<?>> propertiesInfo = new HashMap<>();

        for (Method declaredMethod : Properties.class.getDeclaredMethods()) {
            if (Modifier.isPublic(declaredMethod.getModifiers())
                    && Modifier.isStatic(declaredMethod.getModifiers())) {
                propertiesInfo.put(
                        declaredMethod.getName().toLowerCase(),
                        declaredMethod.getReturnType());
            }
        }

        for (Map.Entry<String, String> property : properties.entrySet()) {
            String key = property.getKey().toLowerCase();
            if (propertiesInfo.containsKey(key)) {
                try {
                    Object parsedObj = GenericParser.parse(
                            propertiesInfo.get(key),
                            property.getValue());
                    store.put(key, parsedObj);
                } catch (Exception e) {
                    MATE.log(
                            "Failure while trying to parse \""
                                    + property.getValue()
                                    + "\" as instance of class "
                                    + propertiesInfo.get(key).getCanonicalName());
                }
            } else {
                MATE.log("Unknown property with key: " + property.getKey());
            }
        }
    }
}<|MERGE_RESOLUTION|>--- conflicted
+++ resolved
@@ -145,39 +145,6 @@
         return propertyOr(10);
     }
 
-<<<<<<< HEAD
-    /**
-     * Added by stockinger on 28/09/2020
-     */
-    public static int MAX_NUM_EVENTS() { return propertyOr(50); }
-
-    /*
-     * Primitive Standard GA properties
-     */
-    public static int PRIMITIVE_STANDARD_GA_POPULATION_SIZE() { return propertyOr(10); }
-
-    public static int PRIMITIVE_STANDARD_GA_BIG_POPULATION_SIZE() { return propertyOr(20); }
-
-    /*
-     * Standard GA properties
-     */
-    public static float STANDARD_GA_RELATIVE_INTENT_AMOUNT() { return propertyOr(0.5f); }
-
-    /*
-     * Sapienz properties
-     */
-    public static int SAPIENZ_NUMBER_TESTCASES() { return propertyOr(5); }
-
-    public static int SAPIENZ_P_MUTATE() { return propertyOr(1); }
-
-    /*
-     * Evolutionary Search properties
-     */
-    public static int EVOLUTIONARY_SEARCH_POPULATION_SIZE() { return propertyOr(50); }
-
-    public static int EVOLUTIONARY_SEARCH_BIG_POPULATION_SIZE() { return propertyOr(100); }
-
-=======
     // TODO: make use of an enum
     public static String FITNESS_FUNCTION() {
         return propertyOr(null);
@@ -186,7 +153,6 @@
     public static Objective OBJECTIVE() {
         return propertyOr(null);
     }
->>>>>>> 0aaabfcd
 
     /*
      * Coverage properties

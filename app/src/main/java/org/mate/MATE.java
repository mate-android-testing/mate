--- conflicted
+++ resolved
@@ -10,54 +10,7 @@
 import android.support.test.uiautomator.UiDevice;
 import android.util.Log;
 
-<<<<<<< HEAD
-import org.mate.exploration.genetic.algorithm.RandomSearch;
-import org.mate.exploration.genetic.chromosome_factory.IntegerSequenceChromosomeFactory;
-import org.mate.exploration.genetic.crossover.IntegerSequencePointCrossOverFunction;
-import org.mate.exploration.genetic.fitness.BranchCoverageFitnessFunction;
-import org.mate.exploration.genetic.fitness.BranchDistanceFitnessFunction;
-import org.mate.exploration.genetic.fitness.BranchDistanceFitnessFunctionMultiObjective;
-import org.mate.exploration.genetic.fitness.GenotypePhenotypeMappedFitnessFunction;
-import org.mate.exploration.genetic.fitness.IFitnessFunction;
-import org.mate.exploration.genetic.mutation.IntegerSequencePointMutationFunction;
-import org.mate.exploration.genetic.termination.ConditionalTerminationCondition;
-import org.mate.exploration.genetic.util.ge.AndroidListBasedBiasedMapping;
-import org.mate.exploration.intent.IntentChromosomeFactory;
-import org.mate.exploration.manual.CheckCurrentScreen;
-import org.mate.exploration.manual.ManualExploration;
-import org.mate.exploration.deprecated.random.UniformRandomForAccessibility;
-import org.mate.exploration.genetic.algorithm.NSGAII;
-import org.mate.exploration.genetic.algorithm.RandomWalk;
-import org.mate.exploration.genetic.algorithm.StandardGeneticAlgorithm;
-import org.mate.exploration.genetic.chromosome_factory.PrimitiveAndroidRandomChromosomeFactory;
-import org.mate.exploration.genetic.crossover.PrimitiveTestCaseMergeCrossOverFunction;
-import org.mate.exploration.genetic.fitness.ActivityFitnessFunction;
-import org.mate.exploration.genetic.fitness.AmountCrashesFitnessFunction;
-import org.mate.exploration.genetic.chromosome_factory.AndroidRandomChromosomeFactory;
-import org.mate.exploration.genetic.fitness.AndroidStateFitnessFunction;
-import org.mate.exploration.genetic.chromosome_factory.AndroidSuiteRandomChromosomeFactory;
-import org.mate.exploration.genetic.mutation.CutPointMutationFunction;
-import org.mate.exploration.genetic.mutation.PrimitiveTestCaseShuffleMutationFunction;
-import org.mate.exploration.genetic.selection.FitnessProportionateSelectionFunction;
-import org.mate.exploration.genetic.selection.FitnessSelectionFunction;
-import org.mate.exploration.genetic.builder.GeneticAlgorithmBuilder;
-import org.mate.exploration.genetic.core.IGeneticAlgorithm;
-import org.mate.exploration.genetic.termination.IterTerminationCondition;
-import org.mate.exploration.genetic.fitness.LineCoveredPercentageFitnessFunction;
-import org.mate.exploration.genetic.algorithm.MOSA;
-import org.mate.exploration.genetic.algorithm.Mio;
-import org.mate.exploration.genetic.selection.RandomSelectionFunction;
-import org.mate.exploration.genetic.mutation.SapienzSuiteMutationFunction;
-import org.mate.exploration.genetic.fitness.StatementCoverageFitnessFunction;
-import org.mate.exploration.genetic.crossover.TestCaseMergeCrossOverFunction;
-import org.mate.exploration.genetic.fitness.TestLengthFitnessFunction;
-import org.mate.exploration.genetic.crossover.UniformSuiteCrossoverFunction;
-import org.mate.exploration.genetic.termination.NeverTerminationCondition;
-import org.mate.exploration.heuristical.HeuristicExploration;
-import org.mate.exploration.heuristical.RandomExploration;
-=======
 import org.mate.exploration.Algorithm;
->>>>>>> 6ba1007f
 import org.mate.interaction.DeviceMgr;
 import org.mate.interaction.UIAbstractionLayer;
 import org.mate.model.IGUIModel;
@@ -74,7 +27,6 @@
 import java.io.FileInputStream;
 import java.io.IOException;
 import java.io.InputStreamReader;
-import java.util.ArrayList;
 import java.util.Date;
 import java.util.HashSet;
 import java.util.List;
@@ -83,11 +35,6 @@
 import java.util.concurrent.Callable;
 
 import static android.support.test.InstrumentationRegistry.getInstrumentation;
-<<<<<<< HEAD
-import static org.mate.Properties.GE_TEST_CASE_ENDING_BIAS_PER_TEN_THOUSAND;
-import static org.mate.Properties.MAX_NUMBER_EVENTS;
-=======
->>>>>>> 6ba1007f
 
 public class MATE {
 
@@ -201,598 +148,11 @@
         runningTime = new Date().getTime();
 
         try {
-<<<<<<< HEAD
-            if (emulator != null && !emulator.equals("")) {
-                this.deviceMgr = new DeviceMgr(device, packageName);
-
-                if (explorationStrategy.equals("RandomSearchGA")) {
-
-                    uiAbstractionLayer = new UIAbstractionLayer(deviceMgr, packageName);
-
-                    final IGeneticAlgorithm<TestCase> randomSearchGA = new GeneticAlgorithmBuilder()
-                            .withAlgorithm(RandomSearch.ALGORITHM_NAME)
-                            .withChromosomeFactory(AndroidRandomChromosomeFactory.CHROMOSOME_FACTORY_ID)
-                            .withFitnessFunction(BranchDistanceFitnessFunction.FITNESS_FUNCTION_ID)
-                            .withTerminationCondition(ConditionalTerminationCondition.TERMINATION_CONDITION_ID)
-                            .withMaxNumEvents(50)
-                            .build();
-
-                    TimeoutRun.timeoutRun(new Callable<Void>() {
-                        @Override
-                        public Void call() throws Exception {
-                            randomSearchGA.run();
-                            return null;
-                        }
-                    }, MATE.TIME_OUT);
-
-                } else if (explorationStrategy.equals("OnePlusOneNew")) {
-                    uiAbstractionLayer = new UIAbstractionLayer(deviceMgr, packageName);
-
-                    final IGeneticAlgorithm<TestCase> onePlusOneNew = new GeneticAlgorithmBuilder()
-                            .withAlgorithm(org.mate.exploration.genetic.algorithm.OnePlusOne.ALGORITHM_NAME)
-                            .withChromosomeFactory(AndroidRandomChromosomeFactory.CHROMOSOME_FACTORY_ID)
-                            .withSelectionFunction(FitnessSelectionFunction.SELECTION_FUNCTION_ID)
-                            .withMutationFunction(CutPointMutationFunction.MUTATION_FUNCTION_ID)
-                            .withFitnessFunction(BranchDistanceFitnessFunction.FITNESS_FUNCTION_ID)
-                            .withTerminationCondition(ConditionalTerminationCondition.TERMINATION_CONDITION_ID)
-                            .withMaxNumEvents(50)
-                            .build();
-
-                    TimeoutRun.timeoutRun(new Callable<Void>() {
-                        @Override
-                        public Void call() throws Exception {
-                            onePlusOneNew.run();
-                            return null;
-                        }
-                    }, MATE.TIME_OUT);
-
-                } else if (explorationStrategy.equals("NSGA-II")) {
-                    uiAbstractionLayer = new UIAbstractionLayer(deviceMgr, packageName);
-                    MATE.log_acc("Activities");
-                    for (String s : Registry.getEnvironmentManager().getActivityNames()) {
-                        MATE.log_acc("\t" + s);
-                    }
-
-                    IGeneticAlgorithm<TestCase> nsga = new GeneticAlgorithmBuilder()
-                            .withAlgorithm(NSGAII.ALGORITHM_NAME)
-                            .withChromosomeFactory(AndroidRandomChromosomeFactory.CHROMOSOME_FACTORY_ID)
-                            .withSelectionFunction(FitnessSelectionFunction.SELECTION_FUNCTION_ID)
-                            .withMutationFunction(CutPointMutationFunction.MUTATION_FUNCTION_ID)
-                            .withFitnessFunction(ActivityFitnessFunction.FITNESS_FUNCTION_ID)
-                            .withFitnessFunction(AndroidStateFitnessFunction.FITNESS_FUNCTION_ID)
-                            .withTerminationCondition(IterTerminationCondition.TERMINATION_CONDITION_ID)
-                            .build();
-                    nsga.run();
-                } else if (explorationStrategy.equals("PrimitiveStandardGeneticAlgorithm")) {
-                    uiAbstractionLayer = new UIAbstractionLayer(deviceMgr, packageName);
-                    MATE.log_acc("Activities");
-                    for (String s : Registry.getEnvironmentManager().getActivityNames()) {
-                        MATE.log_acc("\t" + s);
-                    }
-
-                    final IGeneticAlgorithm<TestCase> genericGA = new GeneticAlgorithmBuilder()
-                            .withAlgorithm(StandardGeneticAlgorithm.ALGORITHM_NAME)
-                            .withChromosomeFactory(PrimitiveAndroidRandomChromosomeFactory.CHROMOSOME_FACTORY_ID)
-                            .withSelectionFunction(FitnessProportionateSelectionFunction.SELECTION_FUNCTION_ID)
-                            .withCrossoverFunction(PrimitiveTestCaseMergeCrossOverFunction.CROSSOVER_FUNCTION_ID)
-                            .withMutationFunction(PrimitiveTestCaseShuffleMutationFunction.MUTATION_FUNCTION_ID)
-                            .withFitnessFunction(StatementCoverageFitnessFunction.FITNESS_FUNCTION_ID)
-                            .withTerminationCondition(NeverTerminationCondition.TERMINATION_CONDITION_ID)
-                            .withPopulationSize(10)
-                            .withBigPopulationSize(20)
-                            .withMaxNumEvents(50)
-                            .withPMutate(0.3)
-                            .withPCrossover(0.7)
-                            .build();
-                    TimeoutRun.timeoutRun(new Callable<Void>() {
-                        @Override
-                        public Void call() throws Exception {
-                            genericGA.run();
-                            return null;
-                        }
-                    }, MATE.TIME_OUT);
-
-                    if (Properties.COVERAGE() != Coverage.NO_COVERAGE
-                            // TODO: handle combined activity coverage
-                            && Properties.COVERAGE() != Coverage.ACTIVITY_COVERAGE) {
-
-                        // store coverage of test case interrupted by timeout
-                        Registry.getEnvironmentManager().storeCoverageData(Properties.COVERAGE(),
-                                "lastIncompleteTestCase", null);
-
-                        // get combined coverage
-                        MATE.log_acc("Total coverage: "
-                                + Registry.getEnvironmentManager()
-                                .getCombinedCoverage(Properties.COVERAGE()));
-                    }
-                } else if (explorationStrategy.equals("StandardGeneticAlgorithm")) {
-                    uiAbstractionLayer = new UIAbstractionLayer(deviceMgr, packageName);
-                    MATE.log_acc("Activities");
-                    for (String s : Registry.getEnvironmentManager().getActivityNames()) {
-                        MATE.log_acc("\t" + s);
-                    }
-
-                    final IGeneticAlgorithm<TestCase> genericGA = new GeneticAlgorithmBuilder()
-                            .withAlgorithm(StandardGeneticAlgorithm.ALGORITHM_NAME)
-                            .withChromosomeFactory(IntentChromosomeFactory.CHROMOSOME_FACTORY_ID)
-                            .withRelativeIntentAmount(0.5f)
-                            .withSelectionFunction(FitnessProportionateSelectionFunction.SELECTION_FUNCTION_ID)
-                            .withCrossoverFunction(TestCaseMergeCrossOverFunction.CROSSOVER_FUNCTION_ID)
-                            .withMutationFunction(CutPointMutationFunction.MUTATION_FUNCTION_ID)
-                            .withFitnessFunction(BranchDistanceFitnessFunction.FITNESS_FUNCTION_ID)
-                            .withTerminationCondition(NeverTerminationCondition.TERMINATION_CONDITION_ID)
-                            .withPopulationSize(50)
-                            .withBigPopulationSize(100)
-                            .withMaxNumEvents(50)
-                            .withPMutate(0.3)
-                            .withPCrossover(0.7)
-                            .build();
-                    TimeoutRun.timeoutRun(new Callable<Void>() {
-                        @Override
-                        public Void call() throws Exception {
-                            genericGA.run();
-                            return null;
-                        }
-                    }, MATE.TIME_OUT);
-
-                    if (Properties.COVERAGE() != Coverage.NO_COVERAGE
-                            // TODO: handle combined activity coverage
-                            && Properties.COVERAGE() != Coverage.ACTIVITY_COVERAGE) {
-
-                        // store coverage of test case interrupted by timeout
-                        Registry.getEnvironmentManager().storeCoverageData(Properties.COVERAGE(),
-                                "lastIncompleteTestCase", null);
-
-                        // get combined coverage
-                        MATE.log_acc("Total coverage: "
-                                + Registry.getEnvironmentManager()
-                                .getCombinedCoverage(Properties.COVERAGE()));
-                    }
-                } else if (explorationStrategy.equals("StandardGE")) {
-                    uiAbstractionLayer = new UIAbstractionLayer(deviceMgr, packageName);
-
-                    List<IFitnessFunction<List<Integer>>> fitnessFunctions = new ArrayList<>();
-                    fitnessFunctions.add(new GenotypePhenotypeMappedFitnessFunction<>(
-                            new AndroidListBasedBiasedMapping(GE_TEST_CASE_ENDING_BIAS_PER_TEN_THOUSAND()),
-                            new BranchCoverageFitnessFunction<TestCase>()
-                    ));
-
-                    final IGeneticAlgorithm<List<Integer>> genericGA = new StandardGeneticAlgorithm<>(
-                            new IntegerSequenceChromosomeFactory(Properties.GE_SEQUENCE_LENGTH()),
-                            new FitnessProportionateSelectionFunction<List<Integer>>(),
-                            new IntegerSequencePointCrossOverFunction(),
-                            new IntegerSequencePointMutationFunction(),
-                            fitnessFunctions,
-                            new NeverTerminationCondition(),
-                            Properties.POPULATION_SIZE(),
-                            Properties.POPULATION_SIZE() * 2,
-                            Properties.P_CROSSOVER(),
-                            Properties.P_MUTATE()
-                    );
-
-                    TimeoutRun.timeoutRun(new Callable<Void>() {
-                        @Override
-                        public Void call() throws Exception {
-                            genericGA.run();
-                            return null;
-                        }
-                    }, MATE.TIME_OUT);
-
-                    if (Properties.COVERAGE() != Coverage.NO_COVERAGE
-                            // TODO: handle combined activity coverage
-                            && Properties.COVERAGE() != Coverage.ACTIVITY_COVERAGE) {
-
-                        // store coverage of test case interrupted by timeout
-                        Registry.getEnvironmentManager().storeCoverageData(Properties.COVERAGE(),
-                                "lastIncompleteTestCase", null);
-
-                        // get combined coverage
-                        MATE.log_acc("Total coverage: "
-                                + Registry.getEnvironmentManager()
-                                .getCombinedCoverage(Properties.COVERAGE()));
-                    }
-                } else if (explorationStrategy.equals("Sapienz")) {
-                    uiAbstractionLayer = new UIAbstractionLayer(deviceMgr, packageName);
-                    MATE.log_acc("Activities");
-                    for (String s : Registry.getEnvironmentManager().getActivityNames()) {
-                        MATE.log_acc("\t" + s);
-                    }
-
-                    final IGeneticAlgorithm<TestSuite> nsga = new GeneticAlgorithmBuilder()
-                            .withAlgorithm(NSGAII.ALGORITHM_NAME)
-                            .withChromosomeFactory(AndroidSuiteRandomChromosomeFactory.CHROMOSOME_FACTORY_ID)
-                            .withCrossoverFunction(UniformSuiteCrossoverFunction.CROSSOVER_FUNCTION_ID)
-                            .withSelectionFunction(RandomSelectionFunction.SELECTION_FUNCTION_ID)
-                            .withMutationFunction(SapienzSuiteMutationFunction.MUTATION_FUNCTION_ID)
-                            .withFitnessFunction(StatementCoverageFitnessFunction.FITNESS_FUNCTION_ID)
-                            .withFitnessFunction(AmountCrashesFitnessFunction.FITNESS_FUNCTION_ID)
-                            .withFitnessFunction(TestLengthFitnessFunction.FITNESS_FUNCTION_ID)
-                            .withTerminationCondition(NeverTerminationCondition.TERMINATION_CONDITION_ID)
-                            .withPopulationSize(50)
-                            .withBigPopulationSize(100)
-                            .withMaxNumEvents(50)
-                            .withPMutate(1)
-                            .withPInnerMutate(0.3)
-                            .withPCrossover(0.7)
-                            .withNumTestCases(5)
-                            .build();
-
-                    TimeoutRun.timeoutRun(new Callable<Void>() {
-                        @Override
-                        public Void call() throws Exception {
-                            nsga.run();
-                            return null;
-                        }
-                    }, MATE.TIME_OUT);
-
-                    if (Properties.COVERAGE() != Coverage.NO_COVERAGE
-                            // TODO: handle combined activity coverage
-                            && Properties.COVERAGE() != Coverage.ACTIVITY_COVERAGE) {
-
-                        // store coverage of test case interrupted by timeout
-                        Registry.getEnvironmentManager().storeCoverageData(Properties.COVERAGE(),
-                                "lastIncompleteTestCase", null);
-
-                        // get combined coverage
-                        MATE.log_acc("Total coverage: "
-                                + Registry.getEnvironmentManager()
-                                .getCombinedCoverage(Properties.COVERAGE()));
-                    }
-                } else if (explorationStrategy.equals("HeuristicRandom")) {
-                    uiAbstractionLayer = new UIAbstractionLayer(deviceMgr, packageName);
-                    MATE.log_acc("Activities");
-                    for (String s : Registry.getEnvironmentManager().getActivityNames()) {
-                        MATE.log_acc("\t" + s);
-                    }
-
-                    final HeuristicExploration heuristicExploration = new HeuristicExploration(50);
-
-                    TimeoutRun.timeoutRun(new Callable<Void>() {
-                        @Override
-                        public Void call() throws Exception {
-                            heuristicExploration.run();
-                            return null;
-                        }
-                    }, MATE.TIME_OUT);
-
-                    if (Properties.COVERAGE() != Coverage.NO_COVERAGE
-                            // TODO: handle combined activity coverage
-                            && Properties.COVERAGE() != Coverage.ACTIVITY_COVERAGE) {
-
-                        // store coverage of test case interrupted by timeout
-                        Registry.getEnvironmentManager().storeCoverageData(Properties.COVERAGE(),
-                                "lastIncompleteTestCase", null);
-
-                        // get combined coverage
-                        MATE.log_acc("Total coverage: "
-                                + Registry.getEnvironmentManager()
-                                .getCombinedCoverage(Properties.COVERAGE()));
-                    }
-                } else if (explorationStrategy.equals("Replaying")) {
-
-                    uiAbstractionLayer = new UIAbstractionLayer(deviceMgr, packageName);
-
-                    MATE.log_acc("Activities");
-                    for (String s : Registry.getEnvironmentManager().getActivityNames()) {
-                        MATE.log_acc("\t" + s);
-                    }
-
-                    MATE.log_acc("Relative Intent Amount: " + Properties.RELATIVE_INTENT_AMOUNT());
-
-                    // track which test cases couldn't be successfully replayed
-                    Map<Integer, TestCase> failures = new HashMap<>();
-
-                    int testCaseID = 0;
-
-                    TestCase testCase = TestCaseSerializer.deserializeTestCase();
-
-                    // reset the app once
-                    uiAbstractionLayer.resetApp();
-
-                    // grant runtime permissions (read/write external storage) which are dropped after each reset
-                    Registry.getEnvironmentManager().grantRuntimePermissions(MATE.packageName);
-
-                    // as long as we find a test case for replaying
-                    while (testCase != null) {
-
-                        if (Properties.OPTIMISE_TEST_CASE()) {
-                            testCase = TestCaseOptimizer.optimise(testCase);
-                        }
-
-                        if (replayTestCase(testCase)) {
-                            // record stats only if test case could be successfully replayed
-                            TestCaseStatistics.recordStats(testCase);
-                        } else {
-                            failures.put(testCaseID, testCase);
-                        }
-
-                        MATE.log("Replayed TestCase " + testCaseID + "!");
-
-                        // replay next test case
-                        testCase = TestCaseSerializer.deserializeTestCase();
-
-                        testCaseID++;
-
-                        // reset aut after each test case
-                        uiAbstractionLayer.resetApp();
-
-                        // grant runtime permissions (read/write external storage) which are dropped after each reset
-                        Registry.getEnvironmentManager().grantRuntimePermissions(MATE.packageName);
-                    }
-
-                    // retry failed test cases
-                    for (Map.Entry<Integer, TestCase> entry : failures.entrySet()) {
-
-                        boolean success = false;
-
-                        for (int i = 0; i < 5 && !success; i++) {
-
-                            success = replayTestCase(entry.getValue());
-
-                            if (success) {
-                                // record stats about successful test cases
-                                TestCaseStatistics.recordStats(entry.getValue());
-                            }
-
-                            MATE.log("Replayed TestCase " + entry.getKey() + "!");
-
-                            // reset aut after each test case
-                            uiAbstractionLayer.resetApp();
-
-                            // grant runtime permissions (read/write external storage) which are dropped after each reset
-                            Registry.getEnvironmentManager().grantRuntimePermissions(MATE.packageName);
-                        }
-                    }
-                } else if (explorationStrategy.equals("RandomExploration")) {
-                    uiAbstractionLayer = new UIAbstractionLayer(deviceMgr, packageName);
-                    MATE.log_acc("Activities");
-                    for (String s : Registry.getEnvironmentManager().getActivityNames()) {
-                        MATE.log_acc("\t" + s);
-                    }
-
-                    MATE.log_acc("Relative Intent Amount: " + Properties.RELATIVE_INTENT_AMOUNT());
-
-                    final RandomExploration randomExploration
-                            = new RandomExploration(true, MAX_NUMBER_EVENTS(),
-                            Properties.RELATIVE_INTENT_AMOUNT());
-
-                    try {
-                        TimeoutRun.timeoutRun(new Callable<Void>() {
-                            @Override
-                            public Void call() throws Exception {
-                                randomExploration.run();
-                                return null;
-                            }
-                        }, MATE.TIME_OUT);
-                    } catch (Exception e) {
-                        e.printStackTrace();
-                    } catch (Error e) {
-                        e.printStackTrace();
-                    }
-
-                    if (Properties.COVERAGE() != Coverage.NO_COVERAGE
-                            // TODO: handle combined activity coverage
-                            && Properties.COVERAGE() != Coverage.ACTIVITY_COVERAGE) {
-
-                        // store coverage of test case interrupted by timeout
-                        Registry.getEnvironmentManager().storeCoverageData(Properties.COVERAGE(),
-                                "lastIncompleteTestCase", null);
-
-                        MATE.log_acc("Coverage of last test case: " +
-                                Registry.getEnvironmentManager().getCoverage(Properties.COVERAGE()
-                                        ,"lastIncompleteTestCase"));
-
-                        // get combined coverage
-                        MATE.log_acc("Total coverage: "
-                                + Registry.getEnvironmentManager()
-                                .getCombinedCoverage(Properties.COVERAGE()));
-                    }
-                } else if (explorationStrategy.equals(MOSA.ALGORITHM_NAME)) {
-                    uiAbstractionLayer = new UIAbstractionLayer(deviceMgr, packageName);
-
-                    if (Properties.COVERAGE() == Coverage.BRANCH_COVERAGE) {
-                        // init the CFG
-                        boolean isInit = Registry.getEnvironmentManager().initCFG();
-
-                        if (!isInit) {
-                            MATE.log("Couldn't initialise CFG! Aborting.");
-                            throw new IllegalStateException("Graph initialisation failed!");
-                        }
-                    }
-
-                    final GeneticAlgorithmBuilder builder = new GeneticAlgorithmBuilder()
-                            .withAlgorithm(MOSA.ALGORITHM_NAME)
-                            .withChromosomeFactory(AndroidRandomChromosomeFactory.CHROMOSOME_FACTORY_ID)
-                            .withCrossoverFunction(TestCaseMergeCrossOverFunction.CROSSOVER_FUNCTION_ID)
-                            .withMutationFunction(CutPointMutationFunction.MUTATION_FUNCTION_ID)
-                            .withSelectionFunction(RandomSelectionFunction.SELECTION_FUNCTION_ID) //todo: use better selection function
-                            .withTerminationCondition(NeverTerminationCondition.TERMINATION_CONDITION_ID)
-                            .withPopulationSize(50)
-                            .withBigPopulationSize(100)
-                            .withMaxNumEvents(50)
-                            .withPMutate(0.3)
-                            .withPCrossover(0.7);
-
-                    // get the set of branches (branch == objective)
-                    List<String> branches = Registry.getEnvironmentManager().getBranches();
-
-                    // if there are no branches, we can stop
-                    if (branches.isEmpty()) {
-                        throw new IllegalStateException("No branches available! Aborting.");
-                    }
-
-                    MATE.log("Branches: " + branches);
-
-                    // we need to associate with each branch a fitness function
-                    for (String branch : branches) {
-                        builder.withFitnessFunction(BranchDistanceFitnessFunctionMultiObjective.FITNESS_FUNCTION_ID, branch);
-                    }
-
-                    final IGeneticAlgorithm<TestCase> mosa = builder.build();
-                    TimeoutRun.timeoutRun(new Callable<Void>() {
-                        @Override
-                        public Void call() throws Exception {
-                            mosa.run();
-                            return null;
-                        }
-                    }, MATE.TIME_OUT);
-
-                    if (Properties.COVERAGE() != Coverage.NO_COVERAGE
-                            && Properties.COVERAGE() != Coverage.ACTIVITY_COVERAGE) {
-
-                        // store coverage of test case interrupted by timeout
-                        Registry.getEnvironmentManager().storeCoverageData(Properties.COVERAGE(),
-                                "lastIncompleteTestCase", null);
-
-                        // get combined coverage
-                        MATE.log_acc("Total coverage: "
-                                + Registry.getEnvironmentManager()
-                                .getCombinedCoverage(Properties.COVERAGE()));
-                    }
-                } else if (explorationStrategy.equals("Mio")) {
-                    uiAbstractionLayer = new UIAbstractionLayer(deviceMgr, packageName);
-
-                    final GeneticAlgorithmBuilder builder = new GeneticAlgorithmBuilder()
-                            .withAlgorithm(Mio.ALGORITHM_NAME)
-                            .withChromosomeFactory(AndroidRandomChromosomeFactory.CHROMOSOME_FACTORY_ID)
-                            .withCrossoverFunction(TestCaseMergeCrossOverFunction.CROSSOVER_FUNCTION_ID)
-                            .withMutationFunction(CutPointMutationFunction.MUTATION_FUNCTION_ID)
-                            .withSelectionFunction(RandomSelectionFunction.SELECTION_FUNCTION_ID) //todo: use better selection function
-                            .withTerminationCondition(NeverTerminationCondition.TERMINATION_CONDITION_ID)
-                            .withPopulationSize(50)
-                            .withBigPopulationSize(100)
-                            .withMaxNumEvents(50)
-                            .withPMutate(0.3)
-                            .withPCrossover(0.7)
-                            .withPSampleRandom(0.5)
-                            .withFocusedSearchStart(0.5);
-
-                    // add specific fitness functions for all activities of the Application Under Test
-                    MATE.log_acc("Retrieving source lines...");
-                    List<String> lines = Registry.getEnvironmentManager().getSourceLines();
-                    MATE.log_acc("Retrieved " + lines.size() + " lines.");
-                    MATE.log_acc("Processing lines...");
-                    int count = 1;
-                    for (String line : lines) {
-                        if (count % (lines.size() / 10) == 0) {
-                            MATE.log_acc(Math.ceil(count * 100.0 / lines.size()) + "%");
-                        }
-                        builder.withFitnessFunction(LineCoveredPercentageFitnessFunction.FITNESS_FUNCTION_ID, line);
-                        count++;
-                    }
-                    MATE.log_acc("done processing lines");
-
-                    final IGeneticAlgorithm<TestCase> mio = builder.build();
-                    TimeoutRun.timeoutRun(new Callable<Void>() {
-                        @Override
-                        public Void call() throws Exception {
-                            mio.run();
-                            return null;
-                        }
-                    }, MATE.TIME_OUT);
-
-                    if (Properties.COVERAGE() != Coverage.NO_COVERAGE
-                            && Properties.COVERAGE() != Coverage.ACTIVITY_COVERAGE) {
-
-                        // store coverage of test case interrupted by timeout
-                        Registry.getEnvironmentManager().storeCoverageData(Properties.COVERAGE(),
-                                "lastIncompleteTestCase", null);
-
-                        // get combined coverage
-                        MATE.log_acc("Total coverage: "
-                                + Registry.getEnvironmentManager()
-                                .getCombinedCoverage(Properties.COVERAGE()));
-                    }
-                } else if (explorationStrategy.equals("RandomWalk")) {
-                    uiAbstractionLayer = new UIAbstractionLayer(deviceMgr, packageName);
-                    MATE.log("Starting random walk now ...");
-
-                    final GeneticAlgorithmBuilder builder = new GeneticAlgorithmBuilder()
-                            .withAlgorithm(RandomWalk.ALGORITHM_NAME)
-                            .withChromosomeFactory(AndroidRandomChromosomeFactory.CHROMOSOME_FACTORY_ID)
-                            .withMutationFunction(CutPointMutationFunction.MUTATION_FUNCTION_ID)
-                            .withTerminationCondition(NeverTerminationCondition.TERMINATION_CONDITION_ID)
-                            .withFitnessFunction(StatementCoverageFitnessFunction.FITNESS_FUNCTION_ID)
-                            .withMaxNumEvents(50);
-
-
-                    final IGeneticAlgorithm<TestCase> randomWalk = builder.build();
-                    TimeoutRun.timeoutRun(new Callable<Void>() {
-                        @Override
-                        public Void call() throws Exception {
-                            randomWalk.run();
-                            return null;
-                        }
-                    }, MATE.TIME_OUT);
-                } else if (explorationStrategy.equals("RandomWalkActivityCoverage")) {
-                    uiAbstractionLayer = new UIAbstractionLayer(deviceMgr, packageName);
-                    MATE.log("Starting random walk now ...");
-
-                    final GeneticAlgorithmBuilder builder = new GeneticAlgorithmBuilder()
-                            .withAlgorithm(RandomWalk.ALGORITHM_NAME)
-                            .withChromosomeFactory(AndroidRandomChromosomeFactory.CHROMOSOME_FACTORY_ID)
-                            .withMutationFunction(CutPointMutationFunction.MUTATION_FUNCTION_ID)
-                            .withTerminationCondition(NeverTerminationCondition.TERMINATION_CONDITION_ID)
-                            .withFitnessFunction(ActivityFitnessFunction.FITNESS_FUNCTION_ID)
-                            .withMaxNumEvents(50);
-
-
-                    final IGeneticAlgorithm<TestCase> randomWalk = builder.build();
-                    TimeoutRun.timeoutRun(new Callable<Void>() {
-                        @Override
-                        public Void call() throws Exception {
-                            randomWalk.run();
-                            return null;
-                        }
-                    }, MATE.TIME_OUT);
-                } else if (explorationStrategy.equals("RandomWalkStateCoverage")) {
-                    uiAbstractionLayer = new UIAbstractionLayer(deviceMgr, packageName);
-                    MATE.log("Starting random walk now ...");
-
-                    final GeneticAlgorithmBuilder builder = new GeneticAlgorithmBuilder()
-                            .withAlgorithm(RandomWalk.ALGORITHM_NAME)
-                            .withChromosomeFactory(AndroidRandomChromosomeFactory.CHROMOSOME_FACTORY_ID)
-                            .withMutationFunction(CutPointMutationFunction.MUTATION_FUNCTION_ID)
-                            .withTerminationCondition(NeverTerminationCondition.TERMINATION_CONDITION_ID)
-                            .withFitnessFunction(AndroidStateFitnessFunction.FITNESS_FUNCTION_ID)
-                            .withMaxNumEvents(50);
-
-
-                    final IGeneticAlgorithm<TestCase> randomWalk = builder.build();
-                    TimeoutRun.timeoutRun(new Callable<Void>() {
-                        @Override
-                        public Void call() throws Exception {
-                            randomWalk.run();
-                            return null;
-                        }
-                    }, MATE.TIME_OUT);
-                }
-                if (explorationStrategy.equals("AccManual")) {
-                    uiAbstractionLayer = new UIAbstractionLayer(deviceMgr, packageName);
-                    ManualExploration manualExploration = new ManualExploration();
-                    manualExploration.startManualExploration(runningTime);
-                } else if (explorationStrategy.equals("AccRandom")) {
-                    IScreenState initialScreenState = ScreenStateFactory.getScreenState("ActionsScreenState");
-                    //creates the graph that represents the GUI model
-                    this.guiModel = new GraphGUIModel();
-                    //first state (root node - action ==null)
-                    this.guiModel.updateModel(null, initialScreenState);
-                    UniformRandomForAccessibility unirandomacc = new UniformRandomForAccessibility(deviceMgr, packageName, guiModel, true);
-                    unirandomacc.startUniformRandomExploration(initialScreenState, runningTime);
-                } else {
-                    if (explorationStrategy.equals("checkScreen")) {
-                        uiAbstractionLayer = new UIAbstractionLayer(deviceMgr, packageName);
-                        CheckCurrentScreen checkScreen = new CheckCurrentScreen();
-                        checkScreen.scanScreen();
-
-                    }
-=======
             TimeoutRun.timeoutRun(new Callable<Void>() {
                 @Override
                 public Void call() throws Exception {
                     algorithm.run();
                     return null;
->>>>>>> 6ba1007f
                 }
             }, MATE.TIME_OUT);
 

--- conflicted
+++ resolved
@@ -127,19 +127,6 @@
             Registry.getEnvironmentManager().drawGraph(Properties.DRAW_RAW_GRAPH());
         }
 
-<<<<<<< HEAD
-        Registry.getEnvironmentManager().releaseEmulator();
-        // EnvironmentManager.deleteAllScreenShots(packageName);
-        try {
-            Registry.unregisterEnvironmentManager();
-            Registry.unregisterUiAbstractionLayer();
-            Registry.unregisterProperties();
-            Registry.unregisterRandom();
-            Registry.unregisterPackageName();
-            Registry.unregisterTimeout();
-        } catch (IOException e) {
-            e.printStackTrace();
-=======
             Registry.getEnvironmentManager().releaseEmulator();
             // EnvironmentManager.deleteAllScreenShots(packageName);
             try {
@@ -153,7 +140,6 @@
             } catch (IOException e) {
                 e.printStackTrace();
             }
->>>>>>> 8da35099
         }
     }
 

package org.mate;

import android.app.Instrumentation;
import android.content.Context;
import android.content.pm.ActivityInfo;
import android.content.pm.PackageInfo;
import android.content.pm.PackageManager;
import android.os.StrictMode;
import android.support.test.InstrumentationRegistry;
import android.support.test.uiautomator.UiDevice;
import android.util.Log;

import org.mate.exploration.Algorithm;
import org.mate.exploration.genetic.algorithm.RandomSearch;
import org.mate.exploration.genetic.fitness.BranchDistanceFitnessFunction;
import org.mate.exploration.genetic.fitness.BranchDistanceFitnessFunctionMultiObjective;
import org.mate.exploration.genetic.termination.ConditionalTerminationCondition;
import org.mate.exploration.intent.IntentChromosomeFactory;
import org.mate.exploration.manual.CheckCurrentScreen;
import org.mate.exploration.manual.ManualExploration;
import org.mate.exploration.deprecated.random.UniformRandomForAccessibility;
import org.mate.exploration.genetic.algorithm.NSGAII;
import org.mate.exploration.genetic.algorithm.RandomWalk;
import org.mate.exploration.genetic.algorithm.StandardGeneticAlgorithm;
import org.mate.exploration.genetic.chromosome_factory.PrimitiveAndroidRandomChromosomeFactory;
import org.mate.exploration.genetic.crossover.PrimitiveTestCaseMergeCrossOverFunction;
import org.mate.exploration.genetic.fitness.ActivityFitnessFunction;
import org.mate.exploration.genetic.fitness.AmountCrashesFitnessFunction;
import org.mate.exploration.genetic.chromosome_factory.AndroidRandomChromosomeFactory;
import org.mate.exploration.genetic.fitness.AndroidStateFitnessFunction;
import org.mate.exploration.genetic.chromosome_factory.AndroidSuiteRandomChromosomeFactory;
import org.mate.exploration.genetic.mutation.CutPointMutationFunction;
import org.mate.exploration.genetic.mutation.PrimitiveTestCaseShuffleMutationFunction;
import org.mate.exploration.genetic.selection.FitnessProportionateSelectionFunction;
import org.mate.exploration.genetic.selection.FitnessSelectionFunction;
import org.mate.exploration.genetic.builder.GeneticAlgorithmBuilder;
import org.mate.exploration.genetic.core.IGeneticAlgorithm;
import org.mate.exploration.genetic.termination.IterTerminationCondition;
import org.mate.exploration.genetic.fitness.LineCoveredPercentageFitnessFunction;
import org.mate.exploration.genetic.algorithm.MOSA;
import org.mate.exploration.genetic.algorithm.Mio;
import org.mate.exploration.genetic.selection.RandomSelectionFunction;
import org.mate.exploration.genetic.mutation.SapienzSuiteMutationFunction;
import org.mate.exploration.genetic.fitness.StatementCoverageFitnessFunction;
import org.mate.exploration.genetic.crossover.TestCaseMergeCrossOverFunction;
import org.mate.exploration.genetic.fitness.TestLengthFitnessFunction;
import org.mate.exploration.genetic.crossover.UniformSuiteCrossoverFunction;
import org.mate.exploration.genetic.termination.NeverTerminationCondition;
import org.mate.exploration.heuristical.HeuristicExploration;
import org.mate.exploration.heuristical.RandomExploration;
import org.mate.interaction.DeviceMgr;
import org.mate.interaction.UIAbstractionLayer;
import org.mate.model.IGUIModel;
import org.mate.model.TestCase;
import org.mate.model.TestSuite;
import org.mate.model.graph.GraphGUIModel;
import org.mate.serialization.TestCaseSerializer;
import org.mate.state.IScreenState;
import org.mate.state.ScreenStateFactory;
import org.mate.ui.Action;
import org.mate.ui.EnvironmentManager;
import org.mate.ui.WidgetAction;
import org.mate.utils.Coverage;
import org.mate.utils.CoverageUtils;
import org.mate.utils.MersenneTwister;
import org.mate.utils.TestCaseOptimizer;
import org.mate.utils.TestCaseStatistics;
import org.mate.utils.TimeoutRun;

import java.io.BufferedReader;
import java.io.FileInputStream;
import java.io.IOException;
import java.io.InputStreamReader;
import java.util.Date;
import java.util.HashMap;
import java.util.HashSet;
import java.util.List;
import java.util.Map;
import java.util.Random;
import java.util.Set;
import java.util.concurrent.Callable;

import static android.support.test.InstrumentationRegistry.getInstrumentation;
import static org.mate.Properties.MAX_NUMBER_EVENTS;

public class MATE {

    public static UiDevice device;
    public static UIAbstractionLayer uiAbstractionLayer;
    public static String packageName;
    public static IGUIModel guiModel;
    private List<Action> actions;
    private DeviceMgr deviceMgr;
    public static long total_time;
    public static long RANDOM_LENGH;
    private long runningTime = new Date().getTime();
    public static long TIME_OUT;
    public Instrumentation instrumentation;

    private GraphGUIModel completeModel;

    public static String logMessage;


    //public static Vector<String> checkedWidgets = new Vector<String>();
    public static Set<String> visitedActivities = new HashSet<String>();

    public MATE() {

        // should resolve android.os.FileUriExposedException
        StrictMode.VmPolicy.Builder builder = new StrictMode.VmPolicy.Builder();
        StrictMode.setVmPolicy(builder.build());

        Integer serverPort = null;
        try (FileInputStream fis = InstrumentationRegistry.getTargetContext().openFileInput("port");
             BufferedReader reader = new BufferedReader(new InputStreamReader(fis))) {
            serverPort = Integer.valueOf(reader.readLine());
            MATE.log_acc("Using server port: " + serverPort);
        } catch (IOException e) {
            //ignore: use default port if file does not exists
        }
        EnvironmentManager environmentManager;
        try {
            if (serverPort == null) {
                environmentManager = new EnvironmentManager();
            } else {
                environmentManager = new EnvironmentManager(serverPort);
            }
        } catch (IOException e) {
            throw new IllegalStateException("Unable to setup EnvironmentManager", e);
        }
        Registry.registerEnvironmentManager(environmentManager);
        Registry.registerProperties(new Properties(environmentManager.getProperties()));
        Random rnd;
        if (Properties.RANDOM_SEED() != null) {
            rnd = new MersenneTwister(Properties.RANDOM_SEED());
        } else {
            rnd = new MersenneTwister();
        }
        Registry.registerRandom(rnd);

        //get timeout from server using EnvironmentManager
        long timeout = Registry.getEnvironmentManager().getTimeout();
        if (timeout == 0)
            timeout = 30; //set default - 30 minutes
        MATE.TIME_OUT = timeout * 60 * 1000;
        MATE.log("TIMEOUT : " + timeout);

        //get random length = number of actions before restarting the app
        long rlength = Registry.getEnvironmentManager().getRandomLength();
        if (rlength == 0)
            rlength = 1000; //default
        MATE.RANDOM_LENGH = rlength;
        MATE.log("RANDOM length by server: " + MATE.RANDOM_LENGH);

        logMessage = "";

        //Defines the class that represents the device
        //Instrumentation instrumentation =  getInstrumentation();
        instrumentation = getInstrumentation();
        device = UiDevice.getInstance(instrumentation);

        //checks whether user needs to authorize access to something on the device/emulator
        UIAbstractionLayer.clearScreen(new DeviceMgr(device, ""));

        //get the name of the package of the app currently running
        this.packageName = device.getCurrentPackageName();
        MATE.log("Package name: " + this.packageName);

        //list the activities of the app under test
        listActivities(instrumentation.getContext());
<<<<<<< HEAD

        String emulator = Registry.getEnvironmentManager().detectEmulator(this.packageName);
=======
    }
>>>>>>> 0aaabfcd

        if (emulator != null && !emulator.equals("")) {
            this.deviceMgr = new DeviceMgr(device, packageName);
            uiAbstractionLayer = new UIAbstractionLayer(deviceMgr, packageName);
        }
    }

    public void testApp(final Algorithm algorithm) {

        runningTime = new Date().getTime();

        try {
<<<<<<< HEAD
            TimeoutRun.timeoutRun(new Callable<Void>() {
                @Override
                public Void call() throws Exception {
                    algorithm.run();
                    return null;
=======
            if (emulator != null && !emulator.equals("")) {
                this.deviceMgr = new DeviceMgr(device, packageName);

                if (explorationStrategy.equals("RandomSearchGA")) {

                    uiAbstractionLayer = new UIAbstractionLayer(deviceMgr, packageName);

                    final IGeneticAlgorithm<TestCase> randomSearchGA = new GeneticAlgorithmBuilder()
                            .withAlgorithm(RandomSearch.ALGORITHM_NAME)
                            .withChromosomeFactory(AndroidRandomChromosomeFactory.CHROMOSOME_FACTORY_ID)
                            .withFitnessFunction(BranchDistanceFitnessFunction.FITNESS_FUNCTION_ID)
                            .withTerminationCondition(ConditionalTerminationCondition.TERMINATION_CONDITION_ID)
                            .withMaxNumEvents(50)
                            .build();

                    // TODO: move to constructor but ensure that emulator is properly initialized before
                    if (Properties.GRAPH_TYPE() != null) {
                        // initialise a graph
                        MATE.log_acc("Initialising graph!");
                        Registry.getEnvironmentManager().initGraph();
                    }

                    MATE.log_acc("Activities");
                    for (String s : Registry.getEnvironmentManager().getActivityNames()) {
                        MATE.log_acc("\t" + s);
                    }

                    TimeoutRun.timeoutRun(new Callable<Void>() {
                        @Override
                        public Void call() throws Exception {
                            randomSearchGA.run();
                            return null;
                        }
                    }, MATE.TIME_OUT);

                    if (Properties.COVERAGE() != Coverage.NO_COVERAGE) {
                        CoverageUtils.logFinalCoverage();
                    }

                    if (Properties.GRAPH_TYPE() != null) {
                        Registry.getEnvironmentManager().drawGraph(Properties.DRAW_RAW_GRAPH());
                    }

                } else if (explorationStrategy.equals("OnePlusOneNew")) {
                    uiAbstractionLayer = new UIAbstractionLayer(deviceMgr, packageName);

                    final IGeneticAlgorithm<TestCase> onePlusOneNew = new GeneticAlgorithmBuilder()
                            .withAlgorithm(org.mate.exploration.genetic.algorithm.OnePlusOne.ALGORITHM_NAME)
                            .withChromosomeFactory(AndroidRandomChromosomeFactory.CHROMOSOME_FACTORY_ID)
                            .withSelectionFunction(FitnessSelectionFunction.SELECTION_FUNCTION_ID)
                            .withMutationFunction(CutPointMutationFunction.MUTATION_FUNCTION_ID)
                            .withFitnessFunction(BranchDistanceFitnessFunction.FITNESS_FUNCTION_ID)
                            .withTerminationCondition(ConditionalTerminationCondition.TERMINATION_CONDITION_ID)
                            .withMaxNumEvents(50)
                            .build();

                    TimeoutRun.timeoutRun(new Callable<Void>() {
                        @Override
                        public Void call() throws Exception {
                            onePlusOneNew.run();
                            return null;
                        }
                    }, MATE.TIME_OUT);

                } else if (explorationStrategy.equals("NSGA-II")) {
                    uiAbstractionLayer = new UIAbstractionLayer(deviceMgr, packageName);
                    MATE.log_acc("Activities");
                    for (String s : Registry.getEnvironmentManager().getActivityNames()) {
                        MATE.log_acc("\t" + s);
                    }

                    IGeneticAlgorithm<TestCase> nsga = new GeneticAlgorithmBuilder()
                            .withAlgorithm(NSGAII.ALGORITHM_NAME)
                            .withChromosomeFactory(AndroidRandomChromosomeFactory.CHROMOSOME_FACTORY_ID)
                            .withSelectionFunction(FitnessSelectionFunction.SELECTION_FUNCTION_ID)
                            .withMutationFunction(CutPointMutationFunction.MUTATION_FUNCTION_ID)
                            .withFitnessFunction(ActivityFitnessFunction.FITNESS_FUNCTION_ID)
                            .withFitnessFunction(AndroidStateFitnessFunction.FITNESS_FUNCTION_ID)
                            .withTerminationCondition(IterTerminationCondition.TERMINATION_CONDITION_ID)
                            .build();
                    nsga.run();
                } else if (explorationStrategy.equals("PrimitiveStandardGeneticAlgorithm")) {
                    uiAbstractionLayer = new UIAbstractionLayer(deviceMgr, packageName);
                    MATE.log_acc("Activities");
                    for (String s : Registry.getEnvironmentManager().getActivityNames()) {
                        MATE.log_acc("\t" + s);
                    }

                    final IGeneticAlgorithm<TestCase> genericGA = new GeneticAlgorithmBuilder()
                            .withAlgorithm(StandardGeneticAlgorithm.ALGORITHM_NAME)
                            .withChromosomeFactory(PrimitiveAndroidRandomChromosomeFactory.CHROMOSOME_FACTORY_ID)
                            .withSelectionFunction(FitnessProportionateSelectionFunction.SELECTION_FUNCTION_ID)
                            .withCrossoverFunction(PrimitiveTestCaseMergeCrossOverFunction.CROSSOVER_FUNCTION_ID)
                            .withMutationFunction(PrimitiveTestCaseShuffleMutationFunction.MUTATION_FUNCTION_ID)
                            .withFitnessFunction(StatementCoverageFitnessFunction.FITNESS_FUNCTION_ID)
                            .withTerminationCondition(NeverTerminationCondition.TERMINATION_CONDITION_ID)
                            .withPopulationSize(10)
                            .withBigPopulationSize(20)
                            .withMaxNumEvents(50)
                            .withPMutate(0.3)
                            .withPCrossover(0.7)
                            .build();
                    TimeoutRun.timeoutRun(new Callable<Void>() {
                        @Override
                        public Void call() throws Exception {
                            genericGA.run();
                            return null;
                        }
                    }, MATE.TIME_OUT);

                    if (Properties.COVERAGE() != Coverage.NO_COVERAGE) {
                        CoverageUtils.logFinalCoverage();
                    }

                } else if (explorationStrategy.equals("StandardGeneticAlgorithm")) {
                    uiAbstractionLayer = new UIAbstractionLayer(deviceMgr, packageName);
                    MATE.log_acc("Activities");
                    for (String s : Registry.getEnvironmentManager().getActivityNames()) {
                        MATE.log_acc("\t" + s);
                    }

                    final IGeneticAlgorithm<TestCase> genericGA = new GeneticAlgorithmBuilder()
                            .withAlgorithm(StandardGeneticAlgorithm.ALGORITHM_NAME)
                            .withChromosomeFactory(IntentChromosomeFactory.CHROMOSOME_FACTORY_ID)
                            .withRelativeIntentAmount(0.5f)
                            .withSelectionFunction(FitnessProportionateSelectionFunction.SELECTION_FUNCTION_ID)
                            .withCrossoverFunction(TestCaseMergeCrossOverFunction.CROSSOVER_FUNCTION_ID)
                            .withMutationFunction(CutPointMutationFunction.MUTATION_FUNCTION_ID)
                            .withFitnessFunction(BranchDistanceFitnessFunction.FITNESS_FUNCTION_ID)
                            .withTerminationCondition(NeverTerminationCondition.TERMINATION_CONDITION_ID)
                            .withPopulationSize(50)
                            .withBigPopulationSize(100)
                            .withMaxNumEvents(50)
                            .withPMutate(0.3)
                            .withPCrossover(0.7)
                            .build();
                    TimeoutRun.timeoutRun(new Callable<Void>() {
                        @Override
                        public Void call() throws Exception {
                            genericGA.run();
                            return null;
                        }
                    }, MATE.TIME_OUT);

                    if (Properties.COVERAGE() != Coverage.NO_COVERAGE) {
                        CoverageUtils.logFinalCoverage();
                    }

                } else if (explorationStrategy.equals("Sapienz")) {
                    uiAbstractionLayer = new UIAbstractionLayer(deviceMgr, packageName);
                    MATE.log_acc("Activities");
                    for (String s : Registry.getEnvironmentManager().getActivityNames()) {
                        MATE.log_acc("\t" + s);
                    }

                    final IGeneticAlgorithm<TestSuite> nsga = new GeneticAlgorithmBuilder()
                            .withAlgorithm(NSGAII.ALGORITHM_NAME)
                            .withChromosomeFactory(AndroidSuiteRandomChromosomeFactory.CHROMOSOME_FACTORY_ID)
                            .withCrossoverFunction(UniformSuiteCrossoverFunction.CROSSOVER_FUNCTION_ID)
                            .withSelectionFunction(RandomSelectionFunction.SELECTION_FUNCTION_ID)
                            .withMutationFunction(SapienzSuiteMutationFunction.MUTATION_FUNCTION_ID)
                            .withFitnessFunction(StatementCoverageFitnessFunction.FITNESS_FUNCTION_ID)
                            .withFitnessFunction(AmountCrashesFitnessFunction.FITNESS_FUNCTION_ID)
                            .withFitnessFunction(TestLengthFitnessFunction.FITNESS_FUNCTION_ID)
                            .withTerminationCondition(NeverTerminationCondition.TERMINATION_CONDITION_ID)
                            .withPopulationSize(50)
                            .withBigPopulationSize(100)
                            .withMaxNumEvents(50)
                            .withPMutate(1)
                            .withPInnerMutate(0.3)
                            .withPCrossover(0.7)
                            .withNumTestCases(5)
                            .build();

                    TimeoutRun.timeoutRun(new Callable<Void>() {
                        @Override
                        public Void call() throws Exception {
                            nsga.run();
                            return null;
                        }
                    }, MATE.TIME_OUT);

                    if (Properties.COVERAGE() != Coverage.NO_COVERAGE) {
                        CoverageUtils.logFinalCoverage();
                    }

                } else if (explorationStrategy.equals("HeuristicRandom")) {
                    uiAbstractionLayer = new UIAbstractionLayer(deviceMgr, packageName);
                    MATE.log_acc("Activities");
                    for (String s : Registry.getEnvironmentManager().getActivityNames()) {
                        MATE.log_acc("\t" + s);
                    }

                    final HeuristicExploration heuristicExploration = new HeuristicExploration(50);

                    TimeoutRun.timeoutRun(new Callable<Void>() {
                        @Override
                        public Void call() throws Exception {
                            heuristicExploration.run();
                            return null;
                        }
                    }, MATE.TIME_OUT);

                    if (Properties.COVERAGE() != Coverage.NO_COVERAGE) {
                        CoverageUtils.logFinalCoverage();
                    }

                } else if (explorationStrategy.equals("Replaying")) {

                    uiAbstractionLayer = new UIAbstractionLayer(deviceMgr, packageName);

                    MATE.log_acc("Activities");
                    for (String s : Registry.getEnvironmentManager().getActivityNames()) {
                        MATE.log_acc("\t" + s);
                    }

                    MATE.log_acc("Relative Intent Amount: " + Properties.RELATIVE_INTENT_AMOUNT());

                    // track which test cases couldn't be successfully replayed
                    Map<Integer, TestCase> failures = new HashMap<>();

                    int testCaseID = 0;

                    TestCase testCase = TestCaseSerializer.deserializeTestCase();

                    // reset the app once
                    uiAbstractionLayer.resetApp();

                    // grant runtime permissions (read/write external storage) which are dropped after each reset
                    Registry.getEnvironmentManager().grantRuntimePermissions(MATE.packageName);

                    // as long as we find a test case for replaying
                    while (testCase != null) {

                        if (Properties.OPTIMISE_TEST_CASE()) {
                            testCase = TestCaseOptimizer.optimise(testCase);
                        }

                        if (replayTestCase(testCase)) {
                            // record stats only if test case could be successfully replayed
                            TestCaseStatistics.recordStats(testCase);
                        } else {
                            failures.put(testCaseID, testCase);
                        }

                        MATE.log("Replayed TestCase " + testCaseID + "!");

                        // replay next test case
                        testCase = TestCaseSerializer.deserializeTestCase();

                        testCaseID++;

                        // reset aut after each test case
                        uiAbstractionLayer.resetApp();

                        // grant runtime permissions (read/write external storage) which are dropped after each reset
                        Registry.getEnvironmentManager().grantRuntimePermissions(MATE.packageName);
                    }

                    // retry failed test cases
                    for (Map.Entry<Integer, TestCase> entry : failures.entrySet()) {

                        boolean success = false;

                        for (int i = 0; i < 5 && !success; i++) {

                            success = replayTestCase(entry.getValue());

                            if (success) {
                                // record stats about successful test cases
                                TestCaseStatistics.recordStats(entry.getValue());
                            }

                            MATE.log("Replayed TestCase " + entry.getKey() + "!");

                            // reset aut after each test case
                            uiAbstractionLayer.resetApp();

                            // grant runtime permissions (read/write external storage) which are dropped after each reset
                            Registry.getEnvironmentManager().grantRuntimePermissions(MATE.packageName);
                        }
                    }
                } else if (explorationStrategy.equals("RandomExploration")) {
                    uiAbstractionLayer = new UIAbstractionLayer(deviceMgr, packageName);
                    MATE.log_acc("Activities");
                    for (String s : Registry.getEnvironmentManager().getActivityNames()) {
                        MATE.log_acc("\t" + s);
                    }

                    MATE.log_acc("Relative Intent Amount: " + Properties.RELATIVE_INTENT_AMOUNT());

                    final RandomExploration randomExploration
                            = new RandomExploration(true, MAX_NUMBER_EVENTS(),
                            Properties.RELATIVE_INTENT_AMOUNT());

                    try {
                        TimeoutRun.timeoutRun(new Callable<Void>() {
                            @Override
                            public Void call() throws Exception {
                                randomExploration.run();
                                return null;
                            }
                        }, MATE.TIME_OUT);
                    } catch (Exception e) {
                        e.printStackTrace();
                    } catch (Error e) {
                        e.printStackTrace();
                    }

                    if (Properties.COVERAGE() != Coverage.NO_COVERAGE) {
                        CoverageUtils.logFinalCoverage();
                    }

                } else if (explorationStrategy.equals(MOSA.ALGORITHM_NAME)) {
                    uiAbstractionLayer = new UIAbstractionLayer(deviceMgr, packageName);

                    MATE.log_acc("Running MOSA");

                    final GeneticAlgorithmBuilder builder = new GeneticAlgorithmBuilder()
                            .withAlgorithm(MOSA.ALGORITHM_NAME)
                            .withChromosomeFactory(AndroidRandomChromosomeFactory.CHROMOSOME_FACTORY_ID)
                            .withCrossoverFunction(TestCaseMergeCrossOverFunction.CROSSOVER_FUNCTION_ID)
                            .withMutationFunction(CutPointMutationFunction.MUTATION_FUNCTION_ID)
                            .withSelectionFunction(RandomSelectionFunction.SELECTION_FUNCTION_ID) //todo: use better selection function
                            .withTerminationCondition(NeverTerminationCondition.TERMINATION_CONDITION_ID)
                            .withPopulationSize(50)
                            .withBigPopulationSize(100)
                            .withMaxNumEvents(50)
                            .withPMutate(0.3)
                            .withPCrossover(0.7);

                    MATE.log_acc("Activities");
                    for (String s : Registry.getEnvironmentManager().getActivityNames()) {
                        MATE.log_acc("\t" + s);
                    }

                    // TODO: move to constructor but ensure that emulator is properly initialized before
                    if (Properties.GRAPH_TYPE() != null) {
                        // initialise a graph
                        MATE.log_acc("Initialising graph!");
                        Registry.getEnvironmentManager().initGraph();
                    }

                    List<String> objectives = Registry.getEnvironmentManager()
                            .getObjectives(Properties.OBJECTIVE());

                    // we need to associate with each branch a fitness function
                    for (String objective : objectives) {
                        // TODO: use property 'FITNESS_FUNCTION'
                        builder.withFitnessFunction(BranchDistanceFitnessFunctionMultiObjective.FITNESS_FUNCTION_ID, objective);
                    }

                    final IGeneticAlgorithm<TestCase> mosa = builder.build();
                    TimeoutRun.timeoutRun(new Callable<Void>() {
                        @Override
                        public Void call() throws Exception {
                            mosa.run();
                            return null;
                        }
                    }, MATE.TIME_OUT);

                    if (Properties.COVERAGE() != Coverage.NO_COVERAGE) {
                        CoverageUtils.logFinalCoverage();
                    }

                    if (Properties.GRAPH_TYPE() != null) {
                        Registry.getEnvironmentManager().drawGraph(Properties.DRAW_RAW_GRAPH());
                    }

                } else if (explorationStrategy.equals("Mio")) {
                    uiAbstractionLayer = new UIAbstractionLayer(deviceMgr, packageName);

                    final GeneticAlgorithmBuilder builder = new GeneticAlgorithmBuilder()
                            .withAlgorithm(Mio.ALGORITHM_NAME)
                            .withChromosomeFactory(AndroidRandomChromosomeFactory.CHROMOSOME_FACTORY_ID)
                            .withCrossoverFunction(TestCaseMergeCrossOverFunction.CROSSOVER_FUNCTION_ID)
                            .withMutationFunction(CutPointMutationFunction.MUTATION_FUNCTION_ID)
                            .withSelectionFunction(RandomSelectionFunction.SELECTION_FUNCTION_ID) //todo: use better selection function
                            .withTerminationCondition(NeverTerminationCondition.TERMINATION_CONDITION_ID)
                            .withPopulationSize(50)
                            .withBigPopulationSize(100)
                            .withMaxNumEvents(50)
                            .withPMutate(0.3)
                            .withPCrossover(0.7)
                            .withPSampleRandom(0.5)
                            .withFocusedSearchStart(0.5);

                    // TODO: move to constructor but ensure that emulator is properly initialized before
                    if (Properties.GRAPH_TYPE() != null) {
                        // initialise a graph
                        MATE.log_acc("Initialising graph!");
                        Registry.getEnvironmentManager().initGraph();
                    }

                    List<String> objectives = Registry.getEnvironmentManager().getObjectives(Properties.OBJECTIVE());

                    for (String objective : objectives) {
                        // TODO: use property 'FITNESS_FUNCTION'
                        builder.withFitnessFunction(LineCoveredPercentageFitnessFunction.FITNESS_FUNCTION_ID, objective);
                    }

                    final IGeneticAlgorithm<TestCase> mio = builder.build();
                    TimeoutRun.timeoutRun(new Callable<Void>() {
                        @Override
                        public Void call() throws Exception {
                            mio.run();
                            return null;
                        }
                    }, MATE.TIME_OUT);

                    if (Properties.COVERAGE() != Coverage.NO_COVERAGE) {
                        CoverageUtils.logFinalCoverage();
                    }

                } else if (explorationStrategy.equals("RandomWalk")) {
                    uiAbstractionLayer = new UIAbstractionLayer(deviceMgr, packageName);
                    MATE.log("Starting random walk now ...");

                    final GeneticAlgorithmBuilder builder = new GeneticAlgorithmBuilder()
                            .withAlgorithm(RandomWalk.ALGORITHM_NAME)
                            .withChromosomeFactory(AndroidRandomChromosomeFactory.CHROMOSOME_FACTORY_ID)
                            .withMutationFunction(CutPointMutationFunction.MUTATION_FUNCTION_ID)
                            .withTerminationCondition(NeverTerminationCondition.TERMINATION_CONDITION_ID)
                            .withFitnessFunction(StatementCoverageFitnessFunction.FITNESS_FUNCTION_ID)
                            .withMaxNumEvents(50);


                    final IGeneticAlgorithm<TestCase> randomWalk = builder.build();
                    TimeoutRun.timeoutRun(new Callable<Void>() {
                        @Override
                        public Void call() throws Exception {
                            randomWalk.run();
                            return null;
                        }
                    }, MATE.TIME_OUT);
                } else if (explorationStrategy.equals("RandomWalkActivityCoverage")) {
                    uiAbstractionLayer = new UIAbstractionLayer(deviceMgr, packageName);
                    MATE.log("Starting random walk now ...");

                    final GeneticAlgorithmBuilder builder = new GeneticAlgorithmBuilder()
                            .withAlgorithm(RandomWalk.ALGORITHM_NAME)
                            .withChromosomeFactory(AndroidRandomChromosomeFactory.CHROMOSOME_FACTORY_ID)
                            .withMutationFunction(CutPointMutationFunction.MUTATION_FUNCTION_ID)
                            .withTerminationCondition(NeverTerminationCondition.TERMINATION_CONDITION_ID)
                            .withFitnessFunction(ActivityFitnessFunction.FITNESS_FUNCTION_ID)
                            .withMaxNumEvents(50);


                    final IGeneticAlgorithm<TestCase> randomWalk = builder.build();
                    TimeoutRun.timeoutRun(new Callable<Void>() {
                        @Override
                        public Void call() throws Exception {
                            randomWalk.run();
                            return null;
                        }
                    }, MATE.TIME_OUT);
                } else if (explorationStrategy.equals("RandomWalkStateCoverage")) {
                    uiAbstractionLayer = new UIAbstractionLayer(deviceMgr, packageName);
                    MATE.log("Starting random walk now ...");

                    final GeneticAlgorithmBuilder builder = new GeneticAlgorithmBuilder()
                            .withAlgorithm(RandomWalk.ALGORITHM_NAME)
                            .withChromosomeFactory(AndroidRandomChromosomeFactory.CHROMOSOME_FACTORY_ID)
                            .withMutationFunction(CutPointMutationFunction.MUTATION_FUNCTION_ID)
                            .withTerminationCondition(NeverTerminationCondition.TERMINATION_CONDITION_ID)
                            .withFitnessFunction(AndroidStateFitnessFunction.FITNESS_FUNCTION_ID)
                            .withMaxNumEvents(50);


                    final IGeneticAlgorithm<TestCase> randomWalk = builder.build();
                    TimeoutRun.timeoutRun(new Callable<Void>() {
                        @Override
                        public Void call() throws Exception {
                            randomWalk.run();
                            return null;
                        }
                    }, MATE.TIME_OUT);
                }
                if (explorationStrategy.equals("AccManual")) {
                    uiAbstractionLayer = new UIAbstractionLayer(deviceMgr, packageName);
                    ManualExploration manualExploration = new ManualExploration();
                    manualExploration.startManualExploration(runningTime);
                } else if (explorationStrategy.equals("AccRandom")) {
                    IScreenState initialScreenState = ScreenStateFactory.getScreenState("ActionsScreenState");
                    //creates the graph that represents the GUI model
                    this.guiModel = new GraphGUIModel();
                    //first state (root node - action ==null)
                    this.guiModel.updateModel(null, initialScreenState);
                    UniformRandomForAccessibility unirandomacc = new UniformRandomForAccessibility(deviceMgr, packageName, guiModel, true);
                    unirandomacc.startUniformRandomExploration(initialScreenState, runningTime);
                } else {
                    if (explorationStrategy.equals("checkScreen")) {
                        uiAbstractionLayer = new UIAbstractionLayer(deviceMgr, packageName);
                        CheckCurrentScreen checkScreen = new CheckCurrentScreen();
                        checkScreen.scanScreen();

                    }
>>>>>>> 0aaabfcd
                }
                }, MATE.TIME_OUT);

            if (Properties.COVERAGE() != Coverage.NO_COVERAGE
                    && Properties.COVERAGE() != Coverage.ACTIVITY_COVERAGE) {

                // store coverage of test case interrupted by timeout
                Registry.getEnvironmentManager().storeCoverageData(Properties.COVERAGE(),
                        "lastIncompleteTestCase", null);

                // get combined coverage
                MATE.log_acc("Total coverage: "
                        + Registry.getEnvironmentManager()
                        .getCombinedCoverage(Properties.COVERAGE()));
            }
        } catch (Exception e) {
            e.printStackTrace();
        } finally {
            Registry.getEnvironmentManager().releaseEmulator();
            //EnvironmentManager.deleteAllScreenShots(packageName);
            try {
                Registry.unregisterEnvironmentManager();
                Registry.unregisterProperties();
                Registry.unregisterRandom();
            } catch (IOException e) {
                e.printStackTrace();
            }
        }
    }

    private void checkVisitedActivities(String explorationStrategy) {
        Set<String> visitedActivities = new HashSet<String>();
        for (IScreenState scnd : guiModel.getStates()) {
            visitedActivities.add(scnd.getActivityName());
        }

        MATE.log(explorationStrategy + " visited activities " + visitedActivities.size());
        for (String act : visitedActivities)
            MATE.log("   " + act);
    }

    public static void log(String msg) {
        Log.i("apptest", msg);
    }

    public static void logsum(String msg) {
        Log.e("acc", msg);
        logMessage += msg + "\n";

    }

    public static void log_acc(String msg) {
        Log.e("acc", msg);
        logMessage += msg + "\n";
    }

    public static void log_vin(String msg) {
        Log.i("vinDebug", msg);
        logMessage += msg + "\n";
    }

    public void listActivities(Context context) {

        //list all activities of the application being executed
        PackageManager pm = (PackageManager) context.getPackageManager();
        try {
            PackageInfo pinfo = pm.getPackageInfo(packageName, PackageManager.GET_ACTIVITIES);
            ActivityInfo[] activities = pinfo.activities;
            for (int i = 0; i < activities.length; i++) {
                //log("Activity " + (i + 1) + ": " + activities[i].name);
            }
        } catch (PackageManager.NameNotFoundException e) {
            e.printStackTrace();
        }
    }

    public String getPackageName() {
        return packageName;
    }

    public IGUIModel getGuiModel() {
        return guiModel;
    }

    public UiDevice getDevice() {
        return device;
    }

    public static UIAbstractionLayer getUiAbstractionLayer() {
        return uiAbstractionLayer;
    }

    public static void logactivity(String activityName) {
        Log.i("acc", "ACTIVITY_VISITED: " + activityName);
    }
}<|MERGE_RESOLUTION|>--- conflicted
+++ resolved
@@ -10,7 +10,6 @@
 import android.support.test.uiautomator.UiDevice;
 import android.util.Log;
 
-import org.mate.exploration.Algorithm;
 import org.mate.exploration.genetic.algorithm.RandomSearch;
 import org.mate.exploration.genetic.fitness.BranchDistanceFitnessFunction;
 import org.mate.exploration.genetic.fitness.BranchDistanceFitnessFunctionMultiObjective;
@@ -169,31 +168,14 @@
 
         //list the activities of the app under test
         listActivities(instrumentation.getContext());
-<<<<<<< HEAD
+    }
+
+    public void testApp(String explorationStrategy) {
 
         String emulator = Registry.getEnvironmentManager().detectEmulator(this.packageName);
-=======
-    }
->>>>>>> 0aaabfcd
-
-        if (emulator != null && !emulator.equals("")) {
-            this.deviceMgr = new DeviceMgr(device, packageName);
-            uiAbstractionLayer = new UIAbstractionLayer(deviceMgr, packageName);
-        }
-    }
-
-    public void testApp(final Algorithm algorithm) {
 
         runningTime = new Date().getTime();
-
         try {
-<<<<<<< HEAD
-            TimeoutRun.timeoutRun(new Callable<Void>() {
-                @Override
-                public Void call() throws Exception {
-                    algorithm.run();
-                    return null;
-=======
             if (emulator != null && !emulator.equals("")) {
                 this.deviceMgr = new DeviceMgr(device, packageName);
 
@@ -691,22 +673,9 @@
                         checkScreen.scanScreen();
 
                     }
->>>>>>> 0aaabfcd
                 }
-                }, MATE.TIME_OUT);
-
-            if (Properties.COVERAGE() != Coverage.NO_COVERAGE
-                    && Properties.COVERAGE() != Coverage.ACTIVITY_COVERAGE) {
-
-                // store coverage of test case interrupted by timeout
-                Registry.getEnvironmentManager().storeCoverageData(Properties.COVERAGE(),
-                        "lastIncompleteTestCase", null);
-
-                // get combined coverage
-                MATE.log_acc("Total coverage: "
-                        + Registry.getEnvironmentManager()
-                        .getCombinedCoverage(Properties.COVERAGE()));
-            }
+            } else
+                MATE.log("Emulator is null");
         } catch (Exception e) {
             e.printStackTrace();
         } finally {
@@ -722,6 +691,93 @@
         }
     }
 
+    /**
+     * Replays a test case. Repairs individual UI actions if not directly applicable.
+     *
+     * @param testCase The test case to be replayed.
+     * @return Returns {@code true} if the test case could be successfully replayed,
+     * otherwise {@code false} is returned.
+     */
+    private boolean replayTestCase(TestCase testCase) {
+
+        // get the actions for replaying
+        List<Action> actions = testCase.getEventSequence();
+
+        for (int i = 0; i < testCase.getEventSequence().size(); i++) {
+
+            MATE.log("Current Activity: " + Registry.getEnvironmentManager().getCurrentActivityName());
+            MATE.log("Expected Activity: " + testCase.getActivityAfterAction(i - 1));
+
+            Action nextAction = actions.get(i);
+
+            // check whether the UI action is applicable on the current state
+            if (nextAction instanceof WidgetAction
+                    && !uiAbstractionLayer.getExecutableActions().contains(nextAction)) {
+
+                // try to repair UI action
+                Action repairedAction = repairUIAction(nextAction);
+
+                if (repairedAction != null) {
+                    MATE.log("Replaying action " + i);
+                    uiAbstractionLayer.executeAction(repairedAction);
+                } else {
+                    MATE.log("Action not applicable!");
+                    return false;
+                }
+            } else {
+                MATE.log("Replaying action " + i);
+                uiAbstractionLayer.executeAction(actions.get(i));
+            }
+        }
+        return true;
+    }
+
+    /**
+     * If a de-serialized (widget-based) action is not applicable to the current state,
+     * we can try to select an alternative action.
+     *
+     * @param a The action not applicable on the current state.
+     * @return Returns an alternative action that is applicable, or {@code null} if no appropriate
+     * action could be derived.
+     */
+    private Action repairUIAction(Action a) {
+
+        // log information about selected and available actions
+        if (a instanceof WidgetAction && !uiAbstractionLayer.getExecutableActions().contains(a)) {
+
+            WidgetAction selectedAction = (WidgetAction) a;
+
+            MATE.log(selectedAction.getActionType() + " on " + selectedAction.getWidget().getId()
+                    + " Text : " + selectedAction.getWidget().getText()
+                    + " hint : " + selectedAction.getWidget().getHint()
+                    + " Class : " + selectedAction.getWidget().getClazz()
+                    + " ResourceID : " + selectedAction.getWidget().getResourceID()
+                    + " IdByActivity : " + selectedAction.getWidget().getIdByActivity()
+                    + " X : " + selectedAction.getWidget().getX()
+                    + " Y : " + selectedAction.getWidget().getY());
+
+            MATE.log("------------------------------------------");
+
+            for (Action action : uiAbstractionLayer.getExecutableActions()) {
+
+                if (action instanceof WidgetAction) {
+                    if (((WidgetAction) action).getActionType() == selectedAction.getActionType()) {
+                        WidgetAction widgetAction = (WidgetAction) action;
+                        MATE.log(widgetAction.getActionType() + " on " + widgetAction.getWidget().getId()
+                                + " Text : " + widgetAction.getWidget().getText()
+                                + " hint : " + widgetAction.getWidget().getHint()
+                                + " Class : " + widgetAction.getWidget().getClazz()
+                                + " ResourceID : " + widgetAction.getWidget().getResourceID()
+                                + " IdByActivity : " + widgetAction.getWidget().getIdByActivity()
+                                + " X : " + widgetAction.getWidget().getX()
+                                + " Y : " + widgetAction.getWidget().getY());
+                    }
+                }
+            }
+        }
+        return null;
+    }
+
     private void checkVisitedActivities(String explorationStrategy) {
         Set<String> visitedActivities = new HashSet<String>();
         for (IScreenState scnd : guiModel.getStates()) {
@@ -776,14 +832,6 @@
         return guiModel;
     }
 
-    public UiDevice getDevice() {
-        return device;
-    }
-
-    public static UIAbstractionLayer getUiAbstractionLayer() {
-        return uiAbstractionLayer;
-    }
-
     public static void logactivity(String activityName) {
         Log.i("acc", "ACTIVITY_VISITED: " + activityName);
     }

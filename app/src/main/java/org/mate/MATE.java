--- conflicted
+++ resolved
@@ -144,16 +144,11 @@
             Registry.getEnvironmentManager().initGraph();
         }
 
-<<<<<<< HEAD
         MATE.log_acc("[GE] bias percentage: " + Properties.GE_TEST_CASE_ENDING_BIAS_PER_TEN_THOUSAND() * 100 / AndroidListBasedBiasedMapping.BIAS_100_PERCENT);
         MATE.log_acc("[GE] sequence length: " + Properties.GE_SEQUENCE_LENGTH());
         MATE.log_acc("[GE] mutation count: " + Properties.GE_MUTATION_COUNT());
         MATE.log_acc("[GE] max number events: " + Properties.MAX_NUMBER_EVENTS());
 
-        runningTime = new Date().getTime();
-
-=======
->>>>>>> d7da2e64
         try {
             TimeoutRun.timeoutRun(new Callable<Void>() {
                 @Override

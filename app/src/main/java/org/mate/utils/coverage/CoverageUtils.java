package org.mate.utils.coverage;

import org.mate.MATE;
import org.mate.Properties;
import org.mate.Registry;
import org.mate.exploration.genetic.chromosome.IChromosome;
import org.mate.model.TestCase;
import org.mate.model.TestSuite;

import java.util.HashMap;
import java.util.HashSet;
import java.util.List;
import java.util.Map;
import java.util.Set;

/**
 * Provides utility functions to retrieve coverage-related information.
 */
public final class CoverageUtils {

    private CoverageUtils() {
        throw new UnsupportedOperationException("utility class");
    }

    /**
     * Caches the activities of the AUT.
     */
    private static Set<String> activities = null;

    /**
     * Tracks for each chromosome which activities have been visited.
     */
    private static final Map<IChromosome, Set<String>> visitedActivities = new HashMap<>();

    /**
     * Copies the coverage data for the given test cases from a source chromosome to a
     * target chromosome.
     *
     * @param sourceChromosome The source chromosome.
     * @param targetChromosome The target chromosome.
     * @param testCases        The test cases for which coverage data should be copied over.
     */
    public static void copyCoverageData(IChromosome<TestSuite> sourceChromosome,
                                        IChromosome<TestSuite> targetChromosome, List<TestCase> testCases) {

        /*
         * We store (here copy) data about activity coverage in any case.
         * Since we request the activity coverage from the coverage map, we need to
         * keep it up-to-date. Note that we assume that there is no coverage data
         * for the target chromosome present yet.
         */
        Set<String> visitedActivitiesOfTestCases = new HashSet<>();
        for (TestCase testCase : testCases) {
            visitedActivitiesOfTestCases.addAll(testCase.getVisitedActivitiesOfApp());
        }

        if (visitedActivities.containsKey(targetChromosome)) {
            MATE.log_warn("Overwriting coverage data for chromosome " + targetChromosome + "!");
        }

        visitedActivities.put(targetChromosome, visitedActivitiesOfTestCases);

        switch (Properties.COVERAGE()) {
            case BRANCH_COVERAGE:
            case LINE_COVERAGE:
            case METHOD_COVERAGE:
            case BASIC_BLOCK_LINE_COVERAGE:
            case BASIC_BLOCK_BRANCH_COVERAGE:
            case ALL_COVERAGE:
                Registry.getEnvironmentManager().copyCoverageData(sourceChromosome, targetChromosome, testCases);
                break;
            default:
                break;
        }
    }

    /**
     * Retrieves the activities of the AUT.
     *
     * @return Return a set of activities.
     */
    private static Set<String> getActivities() {
        if (activities == null) {
            activities = new HashSet<>(Registry.getUiAbstractionLayer().getActivities());
        }

        if (activities.size() == 0) {
            // TODO: app with 0 activities is unlikely
            throw new IllegalStateException("Couldn't derive the list of activities!");
        }

        return activities;
    }

    /**
     * Stores coverage data for the given test case chromosome.
     *
     * @param chromosome The test case chromosome.
     */
    public static void storeTestCaseChromosomeCoverage(IChromosome<TestCase> chromosome) {

        // store data about activity coverage in any case
        visitedActivities.put(chromosome, chromosome.getValue().getVisitedActivitiesOfApp());

        switch (Properties.COVERAGE()) {
            case BRANCH_COVERAGE:
            case LINE_COVERAGE:
            case METHOD_COVERAGE:
            case BASIC_BLOCK_LINE_COVERAGE:
            case BASIC_BLOCK_BRANCH_COVERAGE:
            case ALL_COVERAGE:
                Registry.getEnvironmentManager().storeCoverageData(
                        Properties.COVERAGE(), chromosome, null);
                break;
            default:
                break;
        }
    }

    /**
     * Updates the activity coverage for the given test case chromosome. This is only necessary for
     * activities that have been discovered through an action not belonging to the test case.
     *
     * @param chromosome The test case chromosome.
     * @param activity The activity that has been visited.
     */
    public static <T> void updateTestCaseChromosomeActivityCoverage(IChromosome<T> chromosome,
                                                                String activity) {
<<<<<<< HEAD
=======

>>>>>>> 82c55c39
        Set<String> visited = visitedActivities.getOrDefault(chromosome, new HashSet<>());
        visited.add(activity);
        visitedActivities.put(chromosome, visited);
    }

    /**
     * Stores the coverage data of a single test case within a test suite.
     *
     * @param chromosome The test suite.
     * @param testCase   The test case within the test suite.
     */
    public static void storeTestSuiteChromosomeCoverage(
            IChromosome<TestSuite> chromosome, TestCase testCase) {

        /*
         * We store data about activity coverage in any case. In particular,
         * we store here the activity coverage per test suite, not per test case.
         * This simplifies the implementation. In case someone needs access to the
         * coverage of the individual test cases, one has to iterate over the
         * test cases manually.
         */
        Set<String> visitedActivitiesByTestCase = testCase.getVisitedActivitiesOfApp();

        // merge with already visited activities of other test cases in the test suite
        if (visitedActivities.containsKey(chromosome)) {
            visitedActivitiesByTestCase.addAll(visitedActivities.get(chromosome));
        }

        visitedActivities.put(chromosome, visitedActivitiesByTestCase);

        switch (Properties.COVERAGE()) {
            case BRANCH_COVERAGE:
            case LINE_COVERAGE:
            case METHOD_COVERAGE:
            case BASIC_BLOCK_LINE_COVERAGE:
            case BASIC_BLOCK_BRANCH_COVERAGE:
            case ALL_COVERAGE:
                Registry.getEnvironmentManager().storeCoverageData(
                        Properties.COVERAGE(), chromosome, testCase.getId());
                break;
            default:
                break;
        }
    }

    /**
     * Returns the activity coverage for the given chromosome.
     *
     * @param chromosome The chromosome for which the activity coverage should be evaluated.
     * @param <T>        Refers either to a test case or a test suite.
     * @return Returns the activity coverage of the given chromosome.
     */
    private static <T> double getActivityCoverage(IChromosome<T> chromosome) {

        if (!visitedActivities.containsKey(chromosome)) {
            throw new IllegalStateException("No visited activities for chromosome "
                    + chromosome + "!");
        }

        return (double) visitedActivities.get(chromosome).size() / getActivities().size() * 100;
    }

    /**
     * Log the coverage value of the given chromosome
     *
     * @param chromosome log coverage for this chromosome
     * @param <T>        type of the chromosome
     */
    public static <T> void logChromosomeCoverage(IChromosome<T> chromosome) {

        if (!visitedActivities.containsKey(chromosome)) {
            throw new IllegalStateException("No visited activities for chromosome "
                    + chromosome + "!");
        }

        switch (Properties.COVERAGE()) {
            case ACTIVITY_COVERAGE:

                MATE.log("Coverage of chromosome "
                        + chromosome.getValue().toString() + ": " + getActivityCoverage(chromosome));

                if (chromosome.getValue() instanceof TestSuite) {
                    for (TestCase testCase : ((TestSuite) chromosome.getValue()).getTestCases()) {
                        MATE.log("Coverage of individual chromosome " + testCase + ": "
                                + getCoverage(Properties.COVERAGE(), (IChromosome<TestSuite>) chromosome, testCase));
                    }
                }
                break;
            case BRANCH_COVERAGE:
            case LINE_COVERAGE:
            case METHOD_COVERAGE:
            case BASIC_BLOCK_LINE_COVERAGE:
            case BASIC_BLOCK_BRANCH_COVERAGE:
            case ALL_COVERAGE:

                CoverageDTO coverageDTO = Registry.getEnvironmentManager().getCoverage(
                        Properties.COVERAGE(), chromosome);
                double activityCoverage = getActivityCoverage(chromosome);
                coverageDTO.setActivityCoverage(activityCoverage);

                MATE.log("Coverage of chromosome "
                        + chromosome.getValue().toString() + ": " + coverageDTO);

                if (chromosome.getValue() instanceof TestSuite) {
                    for (TestCase testCase : ((TestSuite) chromosome.getValue()).getTestCases()) {
                        MATE.log("Coverage of individual chromosome " + testCase + ": "
                                + getCoverage(Properties.COVERAGE(), (IChromosome<TestSuite>) chromosome, testCase));
                    }
                }
                break;
            default:
                break;
        }

        if (Properties.COVERAGE() != Coverage.NO_COVERAGE) {
            MATE.log_acc("Intermediate coverage: " + getCombinedCoverage(Properties.COVERAGE()));
        }
    }

    /**
     * Logs the total coverage at the end of a run. As a side effect, the coverage of the last
     * test case is stored.
     */
    public static void logFinalCoverage() {

        // TODO: check if it is somehow possible to evaluate activity coverage of last test case
        if (Properties.COVERAGE() != Coverage.ACTIVITY_COVERAGE) {
            // store coverage of test case interrupted by timeout
            Registry.getEnvironmentManager().storeCoverageData(Properties.COVERAGE(),
                    "lastIncompleteTestCase", null);

            MATE.log("Coverage of last test case: " +
                    Registry.getEnvironmentManager().getCoverage(Properties.COVERAGE()
                            , "lastIncompleteTestCase"));
        }

        // get combined coverage
        MATE.log_acc("Total coverage: " + getCombinedCoverage(Properties.COVERAGE()));

        if (Properties.COVERAGE() != Coverage.ACTIVITY_COVERAGE) {
            MATE.log_acc("Total activity coverage: "
                    + getCombinedCoverage(Coverage.ACTIVITY_COVERAGE).getActivityCoverage());
        }

        if (Properties.COVERAGE() == Coverage.ACTIVITY_COVERAGE) {

            Set<String> visitedActivitiesTotal = new HashSet<>();

            for (Set<String> activities : visitedActivities.values()) {
                visitedActivitiesTotal.addAll(activities);
            }

            MATE.log_acc("Total visited activities: ");
            for (String activity : visitedActivitiesTotal) {
                if (Registry.getUiAbstractionLayer().getActivities().contains(activity)) {
                    MATE.log_acc(activity);
                }
            }
        }
    }

    /**
     * Returns the total coverage for the given coverage type.
     *
     * @param coverage The coverage type, e.g. BRANCH_COVERAGE.
     * @return Returns the total coverage.
     */
    public static CoverageDTO getCombinedCoverage(Coverage coverage) {

        switch (coverage) {
            case ACTIVITY_COVERAGE:
                CoverageDTO activityCoverageDTO = new CoverageDTO();
                activityCoverageDTO.setActivityCoverage(getActivityCoverage());
                return activityCoverageDTO;
            case BRANCH_COVERAGE:
            case LINE_COVERAGE:
            case METHOD_COVERAGE:
            case BASIC_BLOCK_LINE_COVERAGE:
            case BASIC_BLOCK_BRANCH_COVERAGE:
            case ALL_COVERAGE:
                CoverageDTO coverageDTO = Registry.getEnvironmentManager()
                        .getCombinedCoverage(coverage, null);
                coverageDTO.setActivityCoverage(getActivityCoverage());
                return coverageDTO;
            default:
                throw new UnsupportedOperationException("Coverage type not yet supported!");
        }
    }

    /**
     * Computes the total activity coverage.
     *
     * @return Returns the total activity coverage.
     */
    private static double getActivityCoverage() {

        Set<String> visitedActivitiesTotal = new HashSet<>();

        for (Set<String> activities : visitedActivities.values()) {
            visitedActivitiesTotal.addAll(activities);
        }

        return (double) visitedActivitiesTotal.size() / getActivities().size() * 100;
    }

    /**
     * Returns the total coverage for the given coverage type and the specified list of
     * chromosomes.
     *
     * @param coverage    The coverage type, e.g. BRANCH_COVERAGE.
     * @param chromosomes A list of chromosomes.
     * @param <T>         The type parameter referring to test cases or test suites.
     * @return Returns the total coverage for the specified chromosomes.
     */
    public static <T> CoverageDTO getCombinedCoverage(Coverage coverage, List<IChromosome<T>> chromosomes) {

        switch (coverage) {
            case ACTIVITY_COVERAGE:
                CoverageDTO activityCoverageDTO = new CoverageDTO();
                activityCoverageDTO.setActivityCoverage(getActivityCoverage(chromosomes));
                return activityCoverageDTO;
            case BRANCH_COVERAGE:
            case LINE_COVERAGE:
            case METHOD_COVERAGE:
            case BASIC_BLOCK_BRANCH_COVERAGE:
            case BASIC_BLOCK_LINE_COVERAGE:
            case ALL_COVERAGE:
                CoverageDTO coverageDTO = Registry.getEnvironmentManager()
                        .getCombinedCoverage(coverage, chromosomes);
                coverageDTO.setActivityCoverage(getActivityCoverage(chromosomes));
                return coverageDTO;
            default:
                throw new UnsupportedOperationException("Coverage type not yet supported!");
        }
    }

    /**
     * Computes the activity coverage for the given chromosomes.
     *
     * @param chromosomes The chromosomes for which activity coverage should be evaluated.
     * @param <T>         The type wrapped by the chromosomes.
     * @return Returns the activity coverage for the given chromosomes.
     */
    private static <T> double getActivityCoverage(List<IChromosome<T>> chromosomes) {

        Set<String> visitedActivitiesTotal = new HashSet<>();

        for (IChromosome<T> chromosome : chromosomes) {

            if (!visitedActivities.containsKey(chromosome)) {
                throw new IllegalStateException("No visited activities for chromosome "
                        + chromosome + "!");
            }
            visitedActivitiesTotal.addAll(visitedActivities.get(chromosome));
        }

        return (double) visitedActivitiesTotal.size() / getActivities().size() * 100;
    }

    /**
     * A convenient function to retrieve the coverage of a single test case within a test suite.
     *
     * @param coverage  The coverage type, e.g. BRANCH_COVERAGE.
     * @param testSuite The test suite.
     * @param testCase  The single test case within the test suite.
     * @return Returns the coverage for the given test case.
     */
    public static CoverageDTO getCoverage(Coverage coverage, IChromosome<TestSuite> testSuite, TestCase testCase) {

        switch (coverage) {

            case ACTIVITY_COVERAGE:
                /*
                 * We store the activity coverage per test suite, hence we can't request that
                 * information from the visited activities coverage map.
                 */
                CoverageDTO activityCoverageDTO = new CoverageDTO();
                activityCoverageDTO.setActivityCoverage(getActivityCoverage(testCase));
                return activityCoverageDTO;
            case BRANCH_COVERAGE:
            case LINE_COVERAGE:
            case METHOD_COVERAGE:
            case BASIC_BLOCK_LINE_COVERAGE:
            case BASIC_BLOCK_BRANCH_COVERAGE:
            case ALL_COVERAGE:
                CoverageDTO coverageDTO = Registry.getEnvironmentManager()
                        .getCoverage(coverage, testSuite.getValue().getId(), testCase.getId());
                coverageDTO.setActivityCoverage(getActivityCoverage(testCase));
                return coverageDTO;
            default:
                throw new UnsupportedOperationException("Coverage type not yet supported!");
        }
    }

    /**
     * Computes the activity coverage for the given test case.
     *
     * @param testCase The test case for which the activity coverage should be evaluated.
     * @return Returns the activity coverage of the given test case.
     */
    private static double getActivityCoverage(TestCase testCase) {
        return (double) testCase.getVisitedActivitiesOfApp().size() / getActivities().size() * 100;
    }

    /**
     * A convenient function to retrieve the coverage of a single chromosome.
     *
     * @param coverage   The coverage type, e.g. BRANCH_COVERAGE.
     * @param chromosome The given chromosome.
     * @param <T>        The type parameter indicating a test case or a test suite.
     * @return Returns the coverage for the given chromosome.
     */
    public static <T> CoverageDTO getCoverage(Coverage coverage, IChromosome<T> chromosome) {

        switch (coverage) {
            case ACTIVITY_COVERAGE:
                CoverageDTO activityCoverageDTO = new CoverageDTO();
                activityCoverageDTO.setActivityCoverage(getActivityCoverage(chromosome));
                return activityCoverageDTO;
            case BRANCH_COVERAGE:
            case LINE_COVERAGE:
            case METHOD_COVERAGE:
            case BASIC_BLOCK_LINE_COVERAGE:
            case BASIC_BLOCK_BRANCH_COVERAGE:
            case ALL_COVERAGE:
                CoverageDTO coverageDTO = Registry.getEnvironmentManager()
                        .getCoverage(coverage, chromosome);
                coverageDTO.setActivityCoverage(getActivityCoverage(chromosome));
                return coverageDTO;
            default:
                throw new UnsupportedOperationException("Coverage type not yet supported!");
        }
    }
}<|MERGE_RESOLUTION|>--- conflicted
+++ resolved
@@ -126,10 +126,7 @@
      */
     public static <T> void updateTestCaseChromosomeActivityCoverage(IChromosome<T> chromosome,
                                                                 String activity) {
-<<<<<<< HEAD
-=======
-
->>>>>>> 82c55c39
+
         Set<String> visited = visitedActivities.getOrDefault(chromosome, new HashSet<>());
         visited.add(activity);
         visitedActivities.put(chromosome, visited);

package org.mate.utils.coverage;

import org.mate.MATE;
import org.mate.Properties;
import org.mate.Registry;
import org.mate.exploration.genetic.chromosome.IChromosome;
import org.mate.model.TestCase;
import org.mate.model.TestSuite;

import java.util.HashMap;
import java.util.HashSet;
import java.util.List;
import java.util.Map;
import java.util.Set;

/**
 * Provides utility functions to retrieve coverage-related information.
 */
public final class CoverageUtils {

    private CoverageUtils() {
        throw new UnsupportedOperationException("utility class");
    }

    /**
     * Caches the activities of the AUT.
     */
    private static Set<String> activities = null;

<<<<<<< HEAD
    // tracks for each chromosome which activities have been visited
=======
    /**
     * Tracks for each chromosome which activities have been visited.
     */
>>>>>>> 8da35099
    private static final Map<IChromosome, Set<String>> visitedActivities = new HashMap<>();

    /**
     * Copies the coverage data for the given test cases from a source chromosome to a
     * target chromosome.
     *
     * @param sourceChromosome The source chromosome.
     * @param targetChromosome The target chromosome.
     * @param testCases        The test cases for which coverage data should be copied over.
     */
    public static void copyCoverageData(IChromosome<TestSuite> sourceChromosome,
                                        IChromosome<TestSuite> targetChromosome, List<TestCase> testCases) {

        /*
         * We store (here copy) data about activity coverage in any case.
         * Since we request the activity coverage from the coverage map, we need to
         * keep it up-to-date. Note that we assume that there is no coverage data
         * for the target chromosome present yet.
         */
        Set<String> visitedActivitiesOfTestCases = new HashSet<>();
        for (TestCase testCase : testCases) {
            visitedActivitiesOfTestCases.addAll(testCase.getVisitedActivities());
        }

        if (visitedActivities.containsKey(targetChromosome)) {
            MATE.log_warn("Overwriting coverage data for chromosome " + targetChromosome + "!");
        }

        visitedActivities.put(targetChromosome, visitedActivitiesOfTestCases);

        switch (Properties.COVERAGE()) {
            case BRANCH_COVERAGE:
            case LINE_COVERAGE:
            case METHOD_COVERAGE:
            case BASIC_BLOCK_LINE_COVERAGE:
            case BASIC_BLOCK_BRANCH_COVERAGE:
            case ALL_COVERAGE:
                Registry.getEnvironmentManager().copyCoverageData(sourceChromosome, targetChromosome, testCases);
                break;
            default:
                break;
        }
    }

    /**
     * Retrieves the activities of the AUT.
     *
     * @return Return a set of activities.
     */
    private static Set<String> getActivities() {
        if (activities == null) {
            activities = new HashSet<>(Registry.getUiAbstractionLayer().getActivityNames());
        }

        if (activities.size() == 0) {
            // TODO: app with 0 activities is unlikely
            throw new IllegalStateException("Couldn't derive the list of activities!");
        }

        return activities;
    }

    /**
     * Stores coverage data for the given test case chromosome.
     *
     * @param chromosome The test case chromosome.
     */
    public static void storeTestCaseChromosomeCoverage(IChromosome<TestCase> chromosome) {

        // store data about activity coverage in any case
        visitedActivities.put(chromosome, chromosome.getValue().getVisitedActivities());

        switch (Properties.COVERAGE()) {
            case BRANCH_COVERAGE:
            case LINE_COVERAGE:
            case METHOD_COVERAGE:
            case BASIC_BLOCK_LINE_COVERAGE:
            case BASIC_BLOCK_BRANCH_COVERAGE:
            case ALL_COVERAGE:
                Registry.getEnvironmentManager().storeCoverageData(
                        Properties.COVERAGE(), chromosome, null);
                break;
            default:
                break;
        }
    }

    /**
     * Stores the coverage data of a single test case within a test suite.
     *
     * @param chromosome The test suite.
     * @param testCase   The test case within the test suite.
     */
    public static void storeTestSuiteChromosomeCoverage(
            IChromosome<TestSuite> chromosome, TestCase testCase) {

        /*
         * We store data about activity coverage in any case. In particular,
         * we store here the activity coverage per test suite, not per test case.
         * This simplifies the implementation. In case someone needs access to the
         * coverage of the individual test cases, one has to iterate over the
         * test cases manually.
         */
        Set<String> visitedActivitiesByTestCase = testCase.getVisitedActivities();

        // merge with already visited activities of other test cases in the test suite
        if (visitedActivities.containsKey(chromosome)) {
            visitedActivitiesByTestCase.addAll(visitedActivities.get(chromosome));
        }

        visitedActivities.put(chromosome, visitedActivitiesByTestCase);

        switch (Properties.COVERAGE()) {
            case BRANCH_COVERAGE:
            case LINE_COVERAGE:
            case METHOD_COVERAGE:
            case BASIC_BLOCK_LINE_COVERAGE:
            case BASIC_BLOCK_BRANCH_COVERAGE:
            case ALL_COVERAGE:
                Registry.getEnvironmentManager().storeCoverageData(
                        Properties.COVERAGE(), chromosome, testCase.getId());
                break;
            default:
                break;
        }
    }

    /**
     * Returns the activity coverage for the given chromosome.
     *
     * @param chromosome The chromosome for which the activity coverage should be evaluated.
     * @param <T>        Refers either to a test case or a test suite.
     * @return Returns the activity coverage of the given chromosome.
     */
    private static <T> double getActivityCoverage(IChromosome<T> chromosome) {

        if (!visitedActivities.containsKey(chromosome)) {
            throw new IllegalStateException("No visited activities for chromosome "
                    + chromosome + "!");
        }

        return (double) visitedActivities.get(chromosome).size() / getActivities().size() * 100;
    }

    /**
     * Log the coverage value of the given chromosome
     *
     * @param chromosome log coverage for this chromosome
     * @param <T>        type of the chromosome
     */
    public static <T> void logChromosomeCoverage(IChromosome<T> chromosome) {

        if (!visitedActivities.containsKey(chromosome)) {
            throw new IllegalStateException("No visited activities for chromosome "
                    + chromosome + "!");
        }

        switch (Properties.COVERAGE()) {
            case ACTIVITY_COVERAGE:

                MATE.log("Coverage of chromosome "
                        + chromosome.getValue().toString() + ": " + getActivityCoverage(chromosome));

                if (chromosome.getValue() instanceof TestSuite) {
                    for (TestCase testCase : ((TestSuite) chromosome.getValue()).getTestCases()) {
                        MATE.log("Coverage of individual chromosome " + testCase + ": "
                                + getCoverage(Properties.COVERAGE(), (IChromosome<TestSuite>) chromosome, testCase));
                    }
                }
                break;
            case BRANCH_COVERAGE:
            case LINE_COVERAGE:
            case METHOD_COVERAGE:
            case BASIC_BLOCK_LINE_COVERAGE:
            case BASIC_BLOCK_BRANCH_COVERAGE:

                // log activity coverage in any case
                MATE.log("Activity coverage of chromosome "
                        + chromosome.getValue().toString() + ": " + getActivityCoverage(chromosome));

                MATE.log("Coverage of chromosome " + chromosome.getValue().toString() + ": "
                        + Registry.getEnvironmentManager().getCoverage(
                        Properties.COVERAGE(), chromosome));

                if (chromosome.getValue() instanceof TestSuite) {
                    for (TestCase testCase : ((TestSuite) chromosome.getValue()).getTestCases()) {
                        MATE.log("Coverage of individual chromosome " + testCase + ": "
                                + getCoverage(Properties.COVERAGE(), (IChromosome<TestSuite>) chromosome, testCase));
                    }
                }
                break;
            case ALL_COVERAGE:

                CoverageDTO coverageDTO = Registry.getEnvironmentManager().getCoverage(
                        Properties.COVERAGE(), chromosome);
                double activityCoverage = getActivityCoverage(chromosome);
                coverageDTO.setActivityCoverage(activityCoverage);

                MATE.log("Coverage of chromosome "
                        + chromosome.getValue().toString() + ": " + coverageDTO);

                if (chromosome.getValue() instanceof TestSuite) {
                    for (TestCase testCase : ((TestSuite) chromosome.getValue()).getTestCases()) {
                        MATE.log("Coverage of individual chromosome " + testCase + ": "
                                + getCoverage(Properties.COVERAGE(), (IChromosome<TestSuite>) chromosome, testCase));
                    }
                }
                break;
            default:
                break;
        }
    }

    /**
     * Logs the total coverage at the end of a run. As a side effect, the coverage of the last
     * test case is stored.
     */
    public static void logFinalCoverage() {

        // TODO: check if it is somehow possible to evaluate activity coverage of last test case
        if (Properties.COVERAGE() != Coverage.ACTIVITY_COVERAGE) {
            // store coverage of test case interrupted by timeout
            Registry.getEnvironmentManager().storeCoverageData(Properties.COVERAGE(),
                    "lastIncompleteTestCase", null);

            MATE.log("Coverage of last test case: " +
                    Registry.getEnvironmentManager().getCoverage(Properties.COVERAGE()
                            , "lastIncompleteTestCase"));
        }

        // get combined coverage
        MATE.log_acc("Total coverage: " + getCombinedCoverage(Properties.COVERAGE()));

        if (Properties.COVERAGE() != Coverage.ACTIVITY_COVERAGE) {
            MATE.log_acc("Total activity coverage: "
<<<<<<< HEAD
                    + getCombinedCoverage(Coverage.ACTIVITY_COVERAGE));
=======
                    + getCombinedCoverage(Coverage.ACTIVITY_COVERAGE).getActivityCoverage());
>>>>>>> 8da35099
        }

        if (Properties.COVERAGE() == Coverage.ACTIVITY_COVERAGE) {

            Set<String> visitedActivitiesTotal = new HashSet<>();

            for (Set<String> activities : visitedActivities.values()) {
                visitedActivitiesTotal.addAll(activities);
            }

            MATE.log_acc("Total visited activities: ");
            for (String activity : visitedActivitiesTotal) {
                MATE.log_acc(activity);
            }
        }
    }

    /**
     * Returns the total coverage for the given coverage type.
     *
     * @param coverage The coverage type, e.g. BRANCH_COVERAGE.
     * @return Returns the total coverage.
     */
    public static CoverageDTO getCombinedCoverage(Coverage coverage) {

        switch (coverage) {
            case ACTIVITY_COVERAGE:
                CoverageDTO activityCoverageDTO = new CoverageDTO();
                activityCoverageDTO.setActivityCoverage(getActivityCoverage());
                return activityCoverageDTO;
            case BRANCH_COVERAGE:
            case LINE_COVERAGE:
            case METHOD_COVERAGE:
            case BASIC_BLOCK_LINE_COVERAGE:
            case BASIC_BLOCK_BRANCH_COVERAGE:
                return Registry.getEnvironmentManager().getCombinedCoverage(coverage, null);
            case ALL_COVERAGE:
                CoverageDTO coverageDTO = Registry.getEnvironmentManager()
                        .getCombinedCoverage(coverage, null);
                coverageDTO.setActivityCoverage(getActivityCoverage());
                return coverageDTO;
            default:
                throw new UnsupportedOperationException("Coverage type not yet supported!");
        }
    }

    /**
     * Computes the total activity coverage.
     *
     * @return Returns the total activity coverage.
     */
    private static double getActivityCoverage() {

        Set<String> visitedActivitiesTotal = new HashSet<>();

        for (Set<String> activities : visitedActivities.values()) {
            visitedActivitiesTotal.addAll(activities);
        }

        return (double) visitedActivitiesTotal.size() / getActivities().size() * 100;
    }

    /**
     * Returns the total coverage for the given coverage type and the specified list of
     * chromosomes.
     *
     * @param coverage    The coverage type, e.g. BRANCH_COVERAGE.
     * @param chromosomes A list of chromosomes.
     * @param <T>         The type parameter referring to test cases or test suites.
     * @return Returns the total coverage for the specified chromosomes.
     */
    public static <T> CoverageDTO getCombinedCoverage(Coverage coverage, List<IChromosome<T>> chromosomes) {

        switch (coverage) {
            case ACTIVITY_COVERAGE:
                CoverageDTO activityCoverageDTO = new CoverageDTO();
                activityCoverageDTO.setActivityCoverage(getActivityCoverage(chromosomes));
                return activityCoverageDTO;
            case BRANCH_COVERAGE:
            case LINE_COVERAGE:
            case METHOD_COVERAGE:
            case BASIC_BLOCK_BRANCH_COVERAGE:
            case BASIC_BLOCK_LINE_COVERAGE:
                return Registry.getEnvironmentManager().getCombinedCoverage(coverage, chromosomes);
            case ALL_COVERAGE:
                CoverageDTO coverageDTO = Registry.getEnvironmentManager()
                        .getCombinedCoverage(coverage, chromosomes);
                coverageDTO.setActivityCoverage(getActivityCoverage(chromosomes));
                return coverageDTO;
            default:
                throw new UnsupportedOperationException("Coverage type not yet supported!");
        }
    }

    /**
     * Computes the activity coverage for the given chromosomes.
     *
     * @param chromosomes The chromosomes for which activity coverage should be evaluated.
     * @param <T>         The type wrapped by the chromosomes.
     * @return Returns the activity coverage for the given chromosomes.
     */
    private static <T> double getActivityCoverage(List<IChromosome<T>> chromosomes) {

        Set<String> visitedActivitiesTotal = new HashSet<>();

        for (IChromosome<T> chromosome : chromosomes) {

            if (!visitedActivities.containsKey(chromosome)) {
                throw new IllegalStateException("No visited activities for chromosome "
                        + chromosome + "!");
            }

            visitedActivitiesTotal.addAll(visitedActivities.get(chromosome));
        }

        return (double) visitedActivitiesTotal.size() / getActivities().size() * 100;
    }

    /**
     * A convenient function to retrieve the coverage of a single test case within a test suite.
     *
     * @param coverage  The coverage type, e.g. BRANCH_COVERAGE.
     * @param testSuite The test suite.
     * @param testCase  The single test case within the test suite.
     * @return Returns the coverage for the given test case.
     */
    public static CoverageDTO getCoverage(Coverage coverage, IChromosome<TestSuite> testSuite, TestCase testCase) {

        switch (coverage) {

            case ACTIVITY_COVERAGE:
                /*
                 * We store the activity coverage per test suite, hence we can't request that
                 * information from the visited activities coverage map.
                 */
                CoverageDTO activityCoverageDTO = new CoverageDTO();
                activityCoverageDTO.setActivityCoverage(getActivityCoverage(testCase));
                return activityCoverageDTO;
            case BRANCH_COVERAGE:
            case LINE_COVERAGE:
            case METHOD_COVERAGE:
            case BASIC_BLOCK_LINE_COVERAGE:
            case BASIC_BLOCK_BRANCH_COVERAGE:
                return Registry.getEnvironmentManager()
                        .getCoverage(coverage, testSuite.getValue().getId(), testCase.getId());
            case ALL_COVERAGE:
                CoverageDTO coverageDTO = Registry.getEnvironmentManager()
                        .getCoverage(coverage, testSuite.getValue().getId(), testCase.getId());
                coverageDTO.setActivityCoverage(getActivityCoverage(testCase));
                return coverageDTO;
            default:
                throw new UnsupportedOperationException("Coverage type not yet supported!");
        }
    }

    /**
     * Computes the activity coverage for the given test case.
     *
     * @param testCase The test case for which the activity coverage should be evaluated.
     * @return Returns the activity coverage of the given test case.
     */
    private static double getActivityCoverage(TestCase testCase) {
        return (double) testCase.getVisitedActivities().size() / getActivities().size() * 100;
    }

    /**
     * A convenient function to retrieve the coverage of a single chromosome.
     *
     * @param coverage   The coverage type, e.g. BRANCH_COVERAGE.
     * @param chromosome The given chromosome.
     * @param <T>        The type parameter indicating a test case or a test suite.
     * @return Returns the coverage for the given chromosome.
     */
    public static <T> CoverageDTO getCoverage(Coverage coverage, IChromosome<T> chromosome) {

        switch (coverage) {
            case ACTIVITY_COVERAGE:
                CoverageDTO activityCoverageDTO = new CoverageDTO();
                activityCoverageDTO.setActivityCoverage(getActivityCoverage(chromosome));
                return activityCoverageDTO;
            case BRANCH_COVERAGE:
            case LINE_COVERAGE:
            case METHOD_COVERAGE:
            case BASIC_BLOCK_LINE_COVERAGE:
            case BASIC_BLOCK_BRANCH_COVERAGE:
                return Registry.getEnvironmentManager().getCoverage(coverage, chromosome);
            case ALL_COVERAGE:
                CoverageDTO coverageDTO = Registry.getEnvironmentManager()
                        .getCoverage(coverage, chromosome);
                coverageDTO.setActivityCoverage(getActivityCoverage(chromosome));
                return coverageDTO;
            default:
                throw new UnsupportedOperationException("Coverage type not yet supported!");
        }
    }
}<|MERGE_RESOLUTION|>--- conflicted
+++ resolved
@@ -27,13 +27,9 @@
      */
     private static Set<String> activities = null;
 
-<<<<<<< HEAD
-    // tracks for each chromosome which activities have been visited
-=======
     /**
      * Tracks for each chromosome which activities have been visited.
      */
->>>>>>> 8da35099
     private static final Map<IChromosome, Set<String>> visitedActivities = new HashMap<>();
 
     /**
@@ -269,11 +265,7 @@
 
         if (Properties.COVERAGE() != Coverage.ACTIVITY_COVERAGE) {
             MATE.log_acc("Total activity coverage: "
-<<<<<<< HEAD
-                    + getCombinedCoverage(Coverage.ACTIVITY_COVERAGE));
-=======
                     + getCombinedCoverage(Coverage.ACTIVITY_COVERAGE).getActivityCoverage());
->>>>>>> 8da35099
         }
 
         if (Properties.COVERAGE() == Coverage.ACTIVITY_COVERAGE) {

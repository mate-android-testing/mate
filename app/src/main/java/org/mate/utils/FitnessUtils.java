--- conflicted
+++ resolved
@@ -61,28 +61,7 @@
      * @param chromosome The given test case.
      */
     public static void storeTestCaseChromosomeFitness(IChromosome<TestCase> chromosome) {
-<<<<<<< HEAD
-
-        EnumSet<FitnessFunction> fitnessFunctions = EnumSet.of(FitnessFunction.BRANCH_COVERAGE,
-                FitnessFunction.BRANCH_DISTANCE, FitnessFunction.LINE_COVERAGE,
-                FitnessFunction.BRANCH_DISTANCE_MULTI_OBJECTIVE,
-                FitnessFunction.METHOD_COVERAGE,
-                FitnessFunction.NOVELTY,
-                FitnessFunction.CRASH_DISTANCE,
-                FitnessFunction.BRANCH_DISTANCE_MULTI_OBJECTIVE, FitnessFunction.LINE_PERCENTAGE_COVERAGE,
-                FitnessFunction.BASIC_BLOCK_BRANCH_COVERAGE, FitnessFunction.BASIC_BLOCK_LINE_COVERAGE,
-                FitnessFunction.BASIC_BLOCK_MULTI_OBJECTIVE, FitnessFunction.BRANCH_MULTI_OBJECTIVE);
-
-        if (fitnessFunctions.contains(Properties.FITNESS_FUNCTION())) {
-            Registry.getEnvironmentManager().storeFitnessData(chromosome, null);
-        }
-
-        if (Properties.FITNESS_FUNCTION() == FitnessFunction.LINE_PERCENTAGE_COVERAGE) {
-            LineCoveredPercentageFitnessFunction.retrieveFitnessValues(chromosome);
-        }
-=======
         storeFitnessData(chromosome, null);
->>>>>>> 5496c08d
     }
 
     /**

package org.mate.utils;

import org.mate.Properties;
import org.mate.Registry;
import org.mate.exploration.genetic.chromosome.IChromosome;
import org.mate.exploration.genetic.fitness.BasicBlockMultiObjectiveFitnessFunction;
import org.mate.exploration.genetic.fitness.BranchDistanceMultiObjectiveFitnessFunction;
import org.mate.exploration.genetic.fitness.BranchMultiObjectiveFitnessFunction;
import org.mate.exploration.genetic.fitness.FitnessFunction;
import org.mate.exploration.genetic.fitness.LineCoveredPercentageFitnessFunction;
import org.mate.model.TestCase;
import org.mate.model.TestSuite;
import org.mate.utils.coverage.Coverage;

import java.util.Arrays;
import java.util.BitSet;
import java.util.EnumSet;
import java.util.List;

/**
 * Provides utility functions to retrieving fitness related information.
 */
public class FitnessUtils {

    private FitnessUtils() {
        throw new UnsupportedOperationException("Utility class!");
    }

    /**
     * Copies the fitness data for the given test cases from a source chromosome to a
     * target chromosome.
     *
     * @param sourceChromosome The source chromosome.
     * @param targetChromosome The target chromosome.
     * @param testCases The test cases for which coverage data should be copied over.
     */
    public static void copyFitnessData(IChromosome<TestSuite> sourceChromosome,
                                        IChromosome<TestSuite> targetChromosome, List<TestCase> testCases) {

        EnumSet<FitnessFunction> fitnessFunctions = EnumSet.of(FitnessFunction.BRANCH_COVERAGE,
                FitnessFunction.BRANCH_DISTANCE, FitnessFunction.LINE_COVERAGE,
                FitnessFunction.BRANCH_DISTANCE_MULTI_OBJECTIVE, FitnessFunction.LINE_PERCENTAGE_COVERAGE,
                FitnessFunction.METHOD_COVERAGE, FitnessFunction.BRANCH_MULTI_OBJECTIVE,
                FitnessFunction.BRANCH_DISTANCE_MULTI_OBJECTIVE, FitnessFunction.LINE_PERCENTAGE_COVERAGE,
                FitnessFunction.BASIC_BLOCK_BRANCH_COVERAGE, FitnessFunction.BASIC_BLOCK_LINE_COVERAGE,
                FitnessFunction.NOVELTY, FitnessFunction.BASIC_BLOCK_MULTI_OBJECTIVE);

        for (FitnessFunction fitnessFunction : Properties.FITNESS_FUNCTIONS()) {
            if (fitnessFunctions.contains(fitnessFunction)) {
                Registry.getEnvironmentManager()
                        .copyFitnessData(sourceChromosome, targetChromosome, testCases, fitnessFunction);
            }
        }
    }

    /**
     * Stores for the given test case the fitness data, e.g. the traces are fetched from the emulator
     * when dealing with branch distance fitness.
     *
     * @param chromosome The given test case.
     */
    public static void storeTestCaseChromosomeFitness(IChromosome<TestCase> chromosome) {
        storeFitnessData(chromosome, null);
    }

    /**
     * Stores for the given test suite the fitness data, e.g. the traces are fetched from the emulator
     * when dealing with branch distance fitness.
     *
     * @param chromosome The given test suite.
     * @param testCase The test case within the test suite.
     */
    public static void storeTestSuiteChromosomeFitness(IChromosome<TestSuite> chromosome, TestCase testCase) {
        storeFitnessData(chromosome, testCase.getId());
    }

    /**
     * Stores for the given chromosome the fitness data, e.g. the traces.
     *
     * @param chromosome The chromosome for which the fitness data should be stored.
     * @param testCaseId Refers to a test case within a test suite or {@code null} if the chromosome
     *          describes a test case.
     * @param <T> Specifies whether the chromosome refers to a test case or a test suite.
     */
    private static <T> void storeFitnessData(IChromosome<T> chromosome, String testCaseId) {

        if (Properties.FITNESS_FUNCTIONS() == null) {
            /*
            * If the underlying algorithm doesn't use any fitness function but uses the default
            * chromosome factory or any derivative of it, storeFitnessData() is called. Since there
            * is no fitness function specified, the subsequent foreach loop would cause a NPE.
             */
            return;
        }

        EnumSet<FitnessFunction> fitnessFunctions = EnumSet.of(FitnessFunction.BRANCH_COVERAGE,
                FitnessFunction.BRANCH_DISTANCE, FitnessFunction.LINE_COVERAGE,
                FitnessFunction.METHOD_COVERAGE, FitnessFunction.BRANCH_MULTI_OBJECTIVE,
                FitnessFunction.BRANCH_DISTANCE_MULTI_OBJECTIVE, FitnessFunction.LINE_PERCENTAGE_COVERAGE,
                FitnessFunction.BASIC_BLOCK_BRANCH_COVERAGE, FitnessFunction.BASIC_BLOCK_LINE_COVERAGE,
                FitnessFunction.NOVELTY, FitnessFunction.BASIC_BLOCK_MULTI_OBJECTIVE);

        for (FitnessFunction fitnessFunction : Properties.FITNESS_FUNCTIONS()) {
            if (fitnessFunctions.contains(fitnessFunction)) {
                Registry.getEnvironmentManager().storeFitnessData(chromosome, testCaseId, fitnessFunction);
            }
        }
    }

    /**
     * Removes all non active chromosomes, i.e. obsolete chromosomes, from an internal cache.
     *
     * @param activeChromosomes The list of active chromosomes.
     */
    public static <T> void cleanCache(List<IChromosome<T>> activeChromosomes) {

        for (FitnessFunction fitnessFunction : Properties.FITNESS_FUNCTIONS()) {
            switch (fitnessFunction) {
                case LINE_PERCENTAGE_COVERAGE:
                    LineCoveredPercentageFitnessFunction.cleanCache(activeChromosomes);
                    break;
                case BASIC_BLOCK_MULTI_OBJECTIVE:
                    BasicBlockMultiObjectiveFitnessFunction.cleanCache(activeChromosomes);
                    break;
                case BRANCH_DISTANCE_MULTI_OBJECTIVE:
                    BranchDistanceMultiObjectiveFitnessFunction.cleanCache(activeChromosomes);
                    break;
                case BRANCH_MULTI_OBJECTIVE:
                    BranchMultiObjectiveFitnessFunction.cleanCache(activeChromosomes);
                    break;
            }
        }
    }

    /**
     * Retrieves the fitness value for the given chromosome.
     *
     * @param chromosome The chromosome for which the fitness value should be evaluated.
     * @param fitnessFunction The fitness function used.
     * @param <T> Specifies whether the chromosome is a test suite or a test case.
     * @return Returns the fitness value for the given chromosome.
     */
<<<<<<< HEAD
    public static <T> double getFitness(IChromosome<T> chromosome, FitnessFunction function) {
        switch (function) {
=======
    public static <T> double getFitness(IChromosome<T> chromosome, FitnessFunction fitnessFunction) {

        switch (fitnessFunction) {
>>>>>>> 90731ab8
            case BRANCH_COVERAGE:
                return Registry.getEnvironmentManager()
                        .getCoverage(Coverage.BRANCH_COVERAGE, chromosome)
                        .getBranchCoverage();
            case BRANCH_DISTANCE:
                return Registry.getEnvironmentManager().getBranchDistance(chromosome);
            case LINE_COVERAGE:
                return Registry.getEnvironmentManager()
                        .getCoverage(Coverage.LINE_COVERAGE, chromosome)
                        .getLineCoverage();
            case METHOD_COVERAGE:
                return Registry.getEnvironmentManager()
                        .getCoverage(Coverage.METHOD_COVERAGE, chromosome)
                        .getMethodCoverage();
            case BASIC_BLOCK_LINE_COVERAGE:
                return Registry.getEnvironmentManager()
                        .getCoverage(Coverage.BASIC_BLOCK_LINE_COVERAGE, chromosome)
                        .getLineCoverage();
            case BASIC_BLOCK_BRANCH_COVERAGE:
                return Registry.getEnvironmentManager()
                        .getCoverage(Coverage.BASIC_BLOCK_BRANCH_COVERAGE, chromosome)
                        .getBranchCoverage();
<<<<<<< HEAD
=======
            case GENO_TO_PHENO_TYPE:
                // GE specifies the 'core' fitness function in the GE_FITNESS_FUNCTION() property
                if (Properties.GE_FITNESS_FUNCTION() == FitnessFunction.BASIC_BLOCK_BRANCH_COVERAGE) {
                    return Registry.getEnvironmentManager()
                            .getCoverage(Coverage.BASIC_BLOCK_BRANCH_COVERAGE, chromosome).getBranchCoverage();
                } else if (Properties.GE_FITNESS_FUNCTION() == FitnessFunction.BASIC_BLOCK_LINE_COVERAGE) {
                    return Registry.getEnvironmentManager()
                            .getCoverage(Coverage.BASIC_BLOCK_LINE_COVERAGE, chromosome).getLineCoverage();
                } else if (Properties.GE_FITNESS_FUNCTION() == FitnessFunction.BRANCH_COVERAGE) {
                    return Registry.getEnvironmentManager()
                            .getCoverage(Coverage.BRANCH_COVERAGE, chromosome).getBranchCoverage();
                } else if (Properties.GE_FITNESS_FUNCTION() == FitnessFunction.BRANCH_DISTANCE) {
                    return Registry.getEnvironmentManager().getBranchDistance(chromosome);
                } else if (Properties.GE_FITNESS_FUNCTION() == FitnessFunction.METHOD_COVERAGE) {
                    return Registry.getEnvironmentManager()
                            .getCoverage(Coverage.METHOD_COVERAGE, chromosome).getMethodCoverage();
                } else if (Properties.GE_FITNESS_FUNCTION() == FitnessFunction.LINE_COVERAGE) {
                    return Registry.getEnvironmentManager()
                            .getCoverage(Coverage.LINE_COVERAGE, chromosome).getLineCoverage();
                } else {
                    throw new UnsupportedOperationException("GE fitness function "
                            + Properties.GE_FITNESS_FUNCTION() + " not yet supported!");
                }
>>>>>>> 90731ab8
            default:
                throw new UnsupportedOperationException("Fitness function "
                        + fitnessFunction + " not yet supported!");
        }
    }

    /**
     * Retrieves the branch fitness vector for the given chromosome.
     *
     * @param chromosome The chromosome for which fitness should be evaluated.
     * @param numberOfBranches The number of branches.
     * @param <T> The type wrapped by the chromosomes.
     * @return Returns the branch fitness vector for the given chromosome.
     */
<<<<<<< HEAD
    public static <T> List<Double> getFitness(IChromosome<T> chromosome,
                                              List<String> objectives,
                                              FitnessFunction function) {
=======
    public static <T> BitSet getBranchFitnessVector(IChromosome<T> chromosome, int numberOfBranches) {
>>>>>>> 90731ab8

        if (Arrays.stream(Properties.FITNESS_FUNCTIONS()).noneMatch(
                fitnessFunction -> fitnessFunction == FitnessFunction.BRANCH_MULTI_OBJECTIVE)) {
            throw new IllegalStateException("Unexpected fitness function!");
        }

        return Registry.getEnvironmentManager().getBranchFitnessVector(chromosome, numberOfBranches);
    }

    /**
     * Retrieves the basic block fitness vector for the given chromosome.
     *
     * @param chromosome The chromosome for which fitness should be evaluated.
     * @param numberOfBasicBlocks The number of basic blocks.
     * @param <T> The type wrapped by the chromosomes.
     * @return Returns the basic block fitness vector for the given chromosome.
     */
    public static <T> BitSet getBasicBlockFitnessVector(IChromosome<T> chromosome, int numberOfBasicBlocks) {

        if (Arrays.stream(Properties.FITNESS_FUNCTIONS()).noneMatch(
                fitnessFunction -> fitnessFunction == FitnessFunction.BASIC_BLOCK_MULTI_OBJECTIVE)) {
            throw new IllegalStateException("Unexpected fitness function!");
        }

        return Registry.getEnvironmentManager().getBasicBlockFitnessVector(chromosome, numberOfBasicBlocks);
    }

    /**
     * Retrieves the branch distance vector for the given chromosome.
     *
     * @param chromosome The chromosome for which fitness should be evaluated.
     * @param numberOfBranches The number of branches.
     * @param <T> The type wrapped by the chromosomes.
     * @return Returns the branch distance vector for the given chromosome.
     */
    public static <T> List<Float> getBranchDistanceVector(IChromosome<T> chromosome, int numberOfBranches) {

        if (Arrays.stream(Properties.FITNESS_FUNCTIONS()).noneMatch(
                fitnessFunction -> fitnessFunction == FitnessFunction.BRANCH_DISTANCE_MULTI_OBJECTIVE)) {
            throw new IllegalStateException("Unexpected fitness function!");
        }

        return Registry.getEnvironmentManager().getBranchDistanceVector(chromosome, numberOfBranches);
    }

    /**
     * Retrieves the line percentage vector for the given chromosome.
     *
     * @param chromosome The chromosome for which fitness should be evaluated.
     * @param numberOfLines The number of lines.
     * @param <T> The type wrapped by the chromosomes.
     * @return Returns the line percentage vector for the given chromosome.
     */
    public static <T> List<Float> getLinePercentageVector(IChromosome<T> chromosome, int numberOfLines) {

        if (Arrays.stream(Properties.FITNESS_FUNCTIONS()).noneMatch(
                fitnessFunction -> fitnessFunction == FitnessFunction.LINE_PERCENTAGE_COVERAGE)) {
            throw new IllegalStateException("Unexpected fitness function!");
        }

        return Registry.getEnvironmentManager().getLinePercentageVector(chromosome, numberOfLines);
    }

    /**
     * Retrieves the novelty vector for the given chromosomes.
     *
     * @param chromosomes The list of chromosomes for which the novelty should be computed.
     * @param nearestNeighbours The number of nearest neighbours k that should be considered.
     * @param objectives The objectives type, e.g. branches.
     * @param <T> Specifies the type of the chromosomes.
     * @return Returns the novelty vector.
     */
    public static <T> List<Double> getNoveltyVector(List<IChromosome<T>> chromosomes,
                                                    int nearestNeighbours, String objectives) {
        return Registry.getEnvironmentManager()
                .getNoveltyVector(chromosomes, nearestNeighbours, objectives);
    }

    /**
     * Retrieves the novelty score for the given chromosome.
     *
     * @param chromosome The chromosome for which the novelty should be evaluated.
     * @param population The current population.
     * @param archive The current archive.
     * @param nearestNeighbours The number of nearest neighbours k.
     * @param objectives The kind of objectives, e.g. branches.
     * @param <T> The type of the chromosomes.
     * @return Returns the novelty for the given chromosome.
     */
    public static <T> double getNovelty(IChromosome<T> chromosome, List<IChromosome<T>> population,
                                        List<IChromosome<T>> archive, int nearestNeighbours,
                                        String objectives) {
        return Registry.getEnvironmentManager()
                .getNovelty(chromosome, population, archive, nearestNeighbours, objectives);
    }
}<|MERGE_RESOLUTION|>--- conflicted
+++ resolved
@@ -5,7 +5,6 @@
 import org.mate.exploration.genetic.chromosome.IChromosome;
 import org.mate.exploration.genetic.fitness.BasicBlockMultiObjectiveFitnessFunction;
 import org.mate.exploration.genetic.fitness.BranchDistanceMultiObjectiveFitnessFunction;
-import org.mate.exploration.genetic.fitness.BranchMultiObjectiveFitnessFunction;
 import org.mate.exploration.genetic.fitness.FitnessFunction;
 import org.mate.exploration.genetic.fitness.LineCoveredPercentageFitnessFunction;
 import org.mate.model.TestCase;
@@ -13,7 +12,6 @@
 import org.mate.utils.coverage.Coverage;
 
 import java.util.Arrays;
-import java.util.BitSet;
 import java.util.EnumSet;
 import java.util.List;
 
@@ -140,14 +138,9 @@
      * @param <T> Specifies whether the chromosome is a test suite or a test case.
      * @return Returns the fitness value for the given chromosome.
      */
-<<<<<<< HEAD
-    public static <T> double getFitness(IChromosome<T> chromosome, FitnessFunction function) {
-        switch (function) {
-=======
     public static <T> double getFitness(IChromosome<T> chromosome, FitnessFunction fitnessFunction) {
 
         switch (fitnessFunction) {
->>>>>>> 90731ab8
             case BRANCH_COVERAGE:
                 return Registry.getEnvironmentManager()
                         .getCoverage(Coverage.BRANCH_COVERAGE, chromosome)
@@ -170,32 +163,6 @@
                 return Registry.getEnvironmentManager()
                         .getCoverage(Coverage.BASIC_BLOCK_BRANCH_COVERAGE, chromosome)
                         .getBranchCoverage();
-<<<<<<< HEAD
-=======
-            case GENO_TO_PHENO_TYPE:
-                // GE specifies the 'core' fitness function in the GE_FITNESS_FUNCTION() property
-                if (Properties.GE_FITNESS_FUNCTION() == FitnessFunction.BASIC_BLOCK_BRANCH_COVERAGE) {
-                    return Registry.getEnvironmentManager()
-                            .getCoverage(Coverage.BASIC_BLOCK_BRANCH_COVERAGE, chromosome).getBranchCoverage();
-                } else if (Properties.GE_FITNESS_FUNCTION() == FitnessFunction.BASIC_BLOCK_LINE_COVERAGE) {
-                    return Registry.getEnvironmentManager()
-                            .getCoverage(Coverage.BASIC_BLOCK_LINE_COVERAGE, chromosome).getLineCoverage();
-                } else if (Properties.GE_FITNESS_FUNCTION() == FitnessFunction.BRANCH_COVERAGE) {
-                    return Registry.getEnvironmentManager()
-                            .getCoverage(Coverage.BRANCH_COVERAGE, chromosome).getBranchCoverage();
-                } else if (Properties.GE_FITNESS_FUNCTION() == FitnessFunction.BRANCH_DISTANCE) {
-                    return Registry.getEnvironmentManager().getBranchDistance(chromosome);
-                } else if (Properties.GE_FITNESS_FUNCTION() == FitnessFunction.METHOD_COVERAGE) {
-                    return Registry.getEnvironmentManager()
-                            .getCoverage(Coverage.METHOD_COVERAGE, chromosome).getMethodCoverage();
-                } else if (Properties.GE_FITNESS_FUNCTION() == FitnessFunction.LINE_COVERAGE) {
-                    return Registry.getEnvironmentManager()
-                            .getCoverage(Coverage.LINE_COVERAGE, chromosome).getLineCoverage();
-                } else {
-                    throw new UnsupportedOperationException("GE fitness function "
-                            + Properties.GE_FITNESS_FUNCTION() + " not yet supported!");
-                }
->>>>>>> 90731ab8
             default:
                 throw new UnsupportedOperationException("Fitness function "
                         + fitnessFunction + " not yet supported!");
@@ -203,20 +170,46 @@
     }
 
     /**
-     * Retrieves the branch fitness vector for the given chromosome.
+     * Retrieves the fitness vector for the given chromosome, i.e. the chromosome is evaluated
+     * against each single objective, e.g. branch.
+     *
+     * @param chromosome The chromosome for which the fitness vector should be evaluated.
+     * @param objectives A list of objectives, e.g. lines or branches, or {@code null} if not required.
+     * @param function The fitness function used.
+     * @param <T> Specifies whether the chromosome is a test suite or a test case.
+     * @return Returns the fitness vector for the given chromosome.
+     */
+    public static <T> List<Double> getFitness(IChromosome<T> chromosome,
+                                              List<String> objectives,
+                                              FitnessFunction function) {
+
+        switch (function) {
+            case BRANCH_DISTANCE_MULTI_OBJECTIVE:
+                return Registry.getEnvironmentManager()
+                        .getBranchDistanceVector(chromosome, objectives);
+            case LINE_PERCENTAGE_COVERAGE:
+                return Registry.getEnvironmentManager()
+                        .getLineCoveredPercentage(chromosome, objectives);
+            case BASIC_BLOCK_MULTI_OBJECTIVE:
+                return Registry.getEnvironmentManager()
+                        .getBasicBlockFitnessVector(chromosome, objectives);
+            case BRANCH_MULTI_OBJECTIVE:
+                return Registry.getEnvironmentManager()
+                        .getBranchFitnessVector(chromosome, objectives);
+            default:
+                throw new UnsupportedOperationException("Fitness function "
+                        + function + " not yet supported!");
+        }
+    }
+
+    /** Retrieves the branch fitness vector for the given chromosome.
      *
      * @param chromosome The chromosome for which fitness should be evaluated.
      * @param numberOfBranches The number of branches.
      * @param <T> The type wrapped by the chromosomes.
      * @return Returns the branch fitness vector for the given chromosome.
      */
-<<<<<<< HEAD
-    public static <T> List<Double> getFitness(IChromosome<T> chromosome,
-                                              List<String> objectives,
-                                              FitnessFunction function) {
-=======
     public static <T> BitSet getBranchFitnessVector(IChromosome<T> chromosome, int numberOfBranches) {
->>>>>>> 90731ab8
 
         if (Arrays.stream(Properties.FITNESS_FUNCTIONS()).noneMatch(
                 fitnessFunction -> fitnessFunction == FitnessFunction.BRANCH_MULTI_OBJECTIVE)) {

--- conflicted
+++ resolved
@@ -12,11 +12,8 @@
 import org.mate.model.TestSuite;
 import org.mate.utils.coverage.Coverage;
 
-<<<<<<< HEAD
+import java.util.BitSet;
 import java.util.Arrays;
-=======
-import java.util.BitSet;
->>>>>>> a907f5c3
 import java.util.EnumSet;
 import java.util.List;
 
@@ -69,9 +66,6 @@
      * @param chromosome The given test case.
      */
     public static void storeTestCaseChromosomeFitness(IChromosome<TestCase> chromosome) {
-<<<<<<< HEAD
-        storeTestSuite(chromosome, null);
-=======
 
         /*
         * TODO: Support multi-valued fitness function property. We may want to combine multiple
@@ -91,7 +85,7 @@
         if (fitnessFunctions.contains(Properties.FITNESS_FUNCTION())) {
             Registry.getEnvironmentManager().storeFitnessData(chromosome, null);
         }
->>>>>>> a907f5c3
+        storeTestSuite(chromosome, null);
     }
 
     /**
@@ -105,16 +99,13 @@
         storeTestSuite(chromosome, testCase.getId());
     }
 
-<<<<<<< HEAD
     private static <T> void storeTestSuite(IChromosome<T> chromosome, String testCaseId) {
-=======
         /*
          * TODO: Support multi-valued fitness function property. We may want to combine multiple
          *  fitness functions that all produce some sort of traces. Right now, we can only handle
          *  one such fitness function at a time.
          */
 
->>>>>>> a907f5c3
         EnumSet<FitnessFunction> fitnessFunctions = EnumSet.of(FitnessFunction.BRANCH_COVERAGE,
                 FitnessFunction.BRANCH_DISTANCE, FitnessFunction.LINE_COVERAGE,
                 FitnessFunction.METHOD_COVERAGE, FitnessFunction.BRANCH_MULTI_OBJECTIVE,
@@ -127,14 +118,11 @@
                 Registry.getEnvironmentManager().storeFitnessData(chromosome, testCaseId, function);
             }
         }
-<<<<<<< HEAD
 
         if (Arrays.stream(Properties.FITNESS_FUNCTIONS()).anyMatch(
                 function -> function == FitnessFunction.LINE_PERCENTAGE_COVERAGE)) {
             LineCoveredPercentageFitnessFunction.retrieveFitnessValues(chromosome);
         }
-=======
->>>>>>> a907f5c3
     }
 
     /**
@@ -144,7 +132,20 @@
      */
     public static <T> void cleanCache(List<IChromosome<T>> activeChromosomes) {
 
-<<<<<<< HEAD
+        /*
+         * TODO: Support multi-valued fitness function property. We may want to combine multiple
+         *  fitness functions that all produce some sort of traces. Right now, we can only handle
+         *  one such fitness function at a time.
+         */
+
+        if (Properties.FITNESS_FUNCTION() == FitnessFunction.LINE_PERCENTAGE_COVERAGE) {
+            LineCoveredPercentageFitnessFunction.cleanCache(activeChromosomes);
+        } else if (Properties.FITNESS_FUNCTION() == FitnessFunction.BASIC_BLOCK_MULTI_OBJECTIVE) {
+            BasicBlockMultiObjectiveFitnessFunction.cleanCache(activeChromosomes);
+        } else if (Properties.FITNESS_FUNCTION() == FitnessFunction.BRANCH_DISTANCE_MULTI_OBJECTIVE) {
+            BranchDistanceMultiObjectiveFitnessFunction.cleanCache(activeChromosomes);
+        } else if (Properties.FITNESS_FUNCTION() == FitnessFunction.BRANCH_MULTI_OBJECTIVE) {
+            BranchMultiObjectiveFitnessFunction.cleanCache(activeChromosomes);
         for (FitnessFunction function : Properties.FITNESS_FUNCTIONS()) {
             switch (function) {
                 case LINE_PERCENTAGE_COVERAGE:
@@ -158,22 +159,6 @@
                     break;
                 default:
             }
-=======
-        /*
-         * TODO: Support multi-valued fitness function property. We may want to combine multiple
-         *  fitness functions that all produce some sort of traces. Right now, we can only handle
-         *  one such fitness function at a time.
-         */
-
-        if (Properties.FITNESS_FUNCTION() == FitnessFunction.LINE_PERCENTAGE_COVERAGE) {
-            LineCoveredPercentageFitnessFunction.cleanCache(activeChromosomes);
-        } else if (Properties.FITNESS_FUNCTION() == FitnessFunction.BASIC_BLOCK_MULTI_OBJECTIVE) {
-            BasicBlockMultiObjectiveFitnessFunction.cleanCache(activeChromosomes);
-        } else if (Properties.FITNESS_FUNCTION() == FitnessFunction.BRANCH_DISTANCE_MULTI_OBJECTIVE) {
-            BranchDistanceMultiObjectiveFitnessFunction.cleanCache(activeChromosomes);
-        } else if (Properties.FITNESS_FUNCTION() == FitnessFunction.BRANCH_MULTI_OBJECTIVE) {
-            BranchMultiObjectiveFitnessFunction.cleanCache(activeChromosomes);
->>>>>>> a907f5c3
         }
     }
 
@@ -241,7 +226,72 @@
     /**
      * Retrieves the branch fitness vector for the given chromosome.
      *
-<<<<<<< HEAD
+     * @param chromosome The chromosome for which fitness should be evaluated.
+     * @param numberOfBranches The number of branches.
+     * @param <T> The type wrapped by the chromosomes.
+     * @return Returns the branch fitness vector for the given chromosome.
+     */
+    public static <T> BitSet getBranchFitnessVector(IChromosome<T> chromosome, int numberOfBranches) {
+
+        if (Properties.FITNESS_FUNCTION() != FitnessFunction.BRANCH_MULTI_OBJECTIVE) {
+            throw new IllegalStateException("Unexpected fitness function!");
+        }
+
+        return Registry.getEnvironmentManager().getBranchFitnessVector(chromosome, numberOfBranches);
+    }
+
+    /**
+     * Retrieves the basic block fitness vector for the given chromosome.
+     *
+     * @param chromosome The chromosome for which fitness should be evaluated.
+     * @param numberOfBasicBlocks The number of basic blocks.
+     * @param <T> The type wrapped by the chromosomes.
+     * @return Returns the basic block fitness vector for the given chromosome.
+     */
+    public static <T> BitSet getBasicBlockFitnessVector(IChromosome<T> chromosome, int numberOfBasicBlocks) {
+
+        if (Properties.FITNESS_FUNCTION() != FitnessFunction.BASIC_BLOCK_MULTI_OBJECTIVE) {
+            throw new IllegalStateException("Unexpected fitness function!");
+        }
+
+        return Registry.getEnvironmentManager().getBasicBlockFitnessVector(chromosome, numberOfBasicBlocks);
+    }
+
+    /**
+     * Retrieves the branch distance vector for the given chromosome.
+     *
+     * @param chromosome The chromosome for which fitness should be evaluated.
+     * @param numberOfBranches The number of branches.
+     * @param <T> The type wrapped by the chromosomes.
+     * @return Returns the branch distance vector for the given chromosome.
+     */
+    public static <T> List<Float> getBranchDistanceVector(IChromosome<T> chromosome, int numberOfBranches) {
+
+        if (Properties.FITNESS_FUNCTION() != FitnessFunction.BRANCH_DISTANCE_MULTI_OBJECTIVE) {
+            throw new IllegalStateException("Unexpected fitness function!");
+        }
+
+        return Registry.getEnvironmentManager().getBranchDistanceVector(chromosome, numberOfBranches);
+    }
+
+    /**
+     * Retrieves the line percentage vector for the given chromosome.
+     *
+     * @param chromosome The chromosome for which fitness should be evaluated.
+     * @param numberOfLines The number of lines.
+     * @param <T> The type wrapped by the chromosomes.
+     * @return Returns the line percentage vector for the given chromosome.
+     */
+    public static <T> List<Float> getLinePercentageVector(IChromosome<T> chromosome, int numberOfLines) {
+
+        if (Properties.FITNESS_FUNCTION() != FitnessFunction.LINE_PERCENTAGE_COVERAGE) {
+            throw new IllegalStateException("Unexpected fitness function!");
+        }
+
+        return Registry.getEnvironmentManager().getLinePercentageVector(chromosome, numberOfLines);
+     * Retrieves the fitness vector for the given chromosome, i.e. the chromosome is evaluated
+     * against each single objective, e.g. branch.
+     *
      * @param chromosome The chromosome for which the fitness vector should be evaluated.
      * @param objectives A list of objectives, e.g. lines or branches, or {@code null} if not required.
      * @param function The fitness function used.
@@ -268,71 +318,6 @@
                 throw new UnsupportedOperationException("Fitness function "
                         + function + " not yet supported!");
         }
-=======
-     * @param chromosome The chromosome for which fitness should be evaluated.
-     * @param numberOfBranches The number of branches.
-     * @param <T> The type wrapped by the chromosomes.
-     * @return Returns the branch fitness vector for the given chromosome.
-     */
-    public static <T> BitSet getBranchFitnessVector(IChromosome<T> chromosome, int numberOfBranches) {
-
-        if (Properties.FITNESS_FUNCTION() != FitnessFunction.BRANCH_MULTI_OBJECTIVE) {
-            throw new IllegalStateException("Unexpected fitness function!");
-        }
-
-        return Registry.getEnvironmentManager().getBranchFitnessVector(chromosome, numberOfBranches);
-    }
-
-    /**
-     * Retrieves the basic block fitness vector for the given chromosome.
-     *
-     * @param chromosome The chromosome for which fitness should be evaluated.
-     * @param numberOfBasicBlocks The number of basic blocks.
-     * @param <T> The type wrapped by the chromosomes.
-     * @return Returns the basic block fitness vector for the given chromosome.
-     */
-    public static <T> BitSet getBasicBlockFitnessVector(IChromosome<T> chromosome, int numberOfBasicBlocks) {
-
-        if (Properties.FITNESS_FUNCTION() != FitnessFunction.BASIC_BLOCK_MULTI_OBJECTIVE) {
-            throw new IllegalStateException("Unexpected fitness function!");
-        }
-
-        return Registry.getEnvironmentManager().getBasicBlockFitnessVector(chromosome, numberOfBasicBlocks);
-    }
-
-    /**
-     * Retrieves the branch distance vector for the given chromosome.
-     *
-     * @param chromosome The chromosome for which fitness should be evaluated.
-     * @param numberOfBranches The number of branches.
-     * @param <T> The type wrapped by the chromosomes.
-     * @return Returns the branch distance vector for the given chromosome.
-     */
-    public static <T> List<Float> getBranchDistanceVector(IChromosome<T> chromosome, int numberOfBranches) {
-
-        if (Properties.FITNESS_FUNCTION() != FitnessFunction.BRANCH_DISTANCE_MULTI_OBJECTIVE) {
-            throw new IllegalStateException("Unexpected fitness function!");
-        }
-
-        return Registry.getEnvironmentManager().getBranchDistanceVector(chromosome, numberOfBranches);
-    }
-
-    /**
-     * Retrieves the line percentage vector for the given chromosome.
-     *
-     * @param chromosome The chromosome for which fitness should be evaluated.
-     * @param numberOfLines The number of lines.
-     * @param <T> The type wrapped by the chromosomes.
-     * @return Returns the line percentage vector for the given chromosome.
-     */
-    public static <T> List<Float> getLinePercentageVector(IChromosome<T> chromosome, int numberOfLines) {
-
-        if (Properties.FITNESS_FUNCTION() != FitnessFunction.LINE_PERCENTAGE_COVERAGE) {
-            throw new IllegalStateException("Unexpected fitness function!");
-        }
-
-        return Registry.getEnvironmentManager().getLinePercentageVector(chromosome, numberOfLines);
->>>>>>> a907f5c3
     }
 
     /**

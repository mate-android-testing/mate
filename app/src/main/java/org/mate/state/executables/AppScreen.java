package org.mate.state.executables;

<<<<<<< HEAD
import static android.support.test.InstrumentationRegistry.getInstrumentation;

import android.app.Instrumentation;
=======
>>>>>>> 8da35099
import android.graphics.Rect;
import android.os.Build;
import android.support.annotation.NonNull;
import android.support.test.InstrumentationRegistry;
import android.support.test.uiautomator.By;
import android.support.test.uiautomator.UiDevice;
import android.support.test.uiautomator.UiObject2;
import android.view.accessibility.AccessibilityNodeInfo;

import org.mate.MATE;
import org.mate.interaction.DeviceMgr;
import org.mate.interaction.EnvironmentManager;
import org.mate.interaction.action.ui.Widget;
import org.mate.utils.Utils;

import java.util.ArrayList;
import java.util.Collections;
import java.util.Hashtable;
import java.util.List;
import java.util.Map;
import java.util.Objects;

/**
 * Models an app screen with all (discoverable) widgets on it.
 */
public class AppScreen {

    /**
     * Defines the activity name that corresponds to the app screen.
     */
    private final String activityName;

    /**
     * Defines the package name that corresponds to the app screen.
     */
    private final String packageName;

    /**
<<<<<<< HEAD
=======
     * A list of discovered widgets on the app screen.
     */
    private final List<Widget> widgets;

    /**
>>>>>>> 8da35099
     * Collects the text hints for editable fields over all app screens.
     * The key is defined through the resource id of the widget.
     */
    private static final Map<String, String> editTextHints = new Hashtable<String, String>();
<<<<<<< HEAD
    /**
     * A list of discovered widgets on the app screen.
     */
    private final List<Widget> widgets;
=======
>>>>>>> 8da35099

    /**
     * Stores relevant information about the device, e.g. the display height.
     * Also enables the interaction with the device, e.g. perform a click on some ui element.
     */
    private final UiDevice device;

    /**
     * Creates a new app screen containing the widgets on it.
     */
    public AppScreen(DeviceMgr deviceMgr) {

        this.device = deviceMgr.getDevice();

        this.widgets = new ArrayList<>();
        this.activityName = deviceMgr.getCurrentActivity();

        if (activityName.equals(EnvironmentManager.ACTIVITY_UNKNOWN)) {
            this.packageName = device.getCurrentPackageName();
        } else {
            this.packageName = activityName.split("/")[0];
        }

        AccessibilityNodeInfo rootNode = InstrumentationRegistry.getInstrumentation()
                .getUiAutomation().getRootInActiveWindow();

        if (rootNode == null) {

            /*
             * It can happen that the device is in an unstable state and hence the UIAutomator
             * connection may get lost. In this case, we should wait some time until we try to
             * re-connect.
             */
            MATE.log_acc("UIAutomator disconnected, try re-connecting!");
            Utils.sleep(1000);

            // try to reconnect
            rootNode = InstrumentationRegistry.getInstrumentation()
                    .getUiAutomation().getRootInActiveWindow();

            if (rootNode == null) {
                throw new IllegalStateException("UIAutomator disconnected, couldn't retrieve app screen!");
            }
        }

        // retrieve widgets from current screen
        MATE.log_debug("AppScreen: " + activityName);
        parseWidgets(rootNode, null, 0, 0, 0);
        MATE.log_debug("Number of widgets: " + widgets.size());
    }

    /**
     * Extracts the widgets from the ui hierarchy.
     *
     * @param node        Describes a node in the ui hierarchy. Initially, the root node.
     * @param parent      The parent widget, {@code null} for the root node.
     * @param depth       The depth of the node in the ui hierarchy (tree).
     * @param globalIndex A global index based on DFS order.
     * @param localIndex  A local index for each child widget, i.e. the child number.
     * @return Returns the current global index.
     */
    private int parseWidgets(final AccessibilityNodeInfo node, Widget parent, int depth,
                             int globalIndex, final int localIndex) {

        MATE.log_debug("Node: " + node.getViewIdResourceName() + ", depth: " + depth
                + ", globalIndex: " + globalIndex + ", localIndex: " + localIndex);
        MATE.log_debug("Node class: " + node.getClassName());

        Widget widget = new Widget(parent, node, activityName, depth, globalIndex, localIndex);
        widgets.add(widget);

        if (widget.isEditable()) {
            checkForHint(node, widget);
        }

        if (parent != null) {
            parent.addChild(widget);
        }

        depth++;
        globalIndex++;

        // traverse children
        for (int i = 0; i < node.getChildCount(); i++) {
            // the local index is simply the child number
<<<<<<< HEAD
            final AccessibilityNodeInfo child = node.getChild(i);
            if (child != null) {
                globalIndex = parseWidgets(child, widget, depth, globalIndex, i);
=======
            if (node.getChild(i) == null) {
                MATE.log_warn("Child node " + i + " at depth " + depth + " not available!");
            } else {
                globalIndex = parseWidgets(node.getChild(i), widget, depth, globalIndex, i);
>>>>>>> 8da35099
            }
        }
        return globalIndex;
    }

    /**
     * Checks whether an editable widget displays some hint.
     *
     * @param node   A node in the ui hierarchy.
     * @param widget The widget corresponding to the node.
     */
    private void checkForHint(AccessibilityNodeInfo node, Widget widget) {

        String hint = editTextHints.get(widget.getResourceID());

        if (hint == null) {

            if (Build.VERSION.SDK_INT >= Build.VERSION_CODES.O) {
                if (node.isShowingHintText()) {
                    if(node.getHintText() instanceof String){
                        hint = (String) node.getHintText();
                    }
                }
            } else {
                // fallback mechanism for older devices
                hint = getHintAPI25AndLower(widget);
            }

            // save hint for subsequent requests
            if (hint != null) {
                if (!widget.getResourceID().isEmpty()) {
                    editTextHints.put(widget.getResourceID(), hint);
                }
            }
        }

        hint = Objects.toString(hint, "");
        widget.setHint(hint);
    }

    /**
     * Retrieves the hint of an input field for an emulator running an API level <= 25.
     *
     * @param widget The widget representing the input field.
     * @return Returns the hint contained in the input field.
     */
    private String getHintAPI25AndLower(Widget widget) {

        String hint = null;
        UiObject2 uiObject;

        if (widget.getResourceID().isEmpty()) {
            uiObject = device.findObject(By.text(widget.getText()));
        } else {
            uiObject = device.findObject(By.res(widget.getResourceID()));
        }

        if (uiObject != null) {

            /*
             * In order to retrieve the hint of a widget, we have to clear the
             * input, and this in turn should display the hint if we are lucky.
             */

            // save original input
            String textBeforeClear = Objects.toString(uiObject.getText(), "");

            // reset input and hope that this causes a hint to be set
            uiObject.setText("");
            String textAfterClear = Objects.toString(uiObject.getText(), "");

            // restore original input
            uiObject.setText(textBeforeClear);

            hint = textAfterClear;
        }

        return hint;
    }

    /**
     * Returns the activity name that app screen corresponds to.
     *
     * @return Returns the activity name.
     */
    public String getActivityName() {
        return activityName;
    }

    /**
     * Returns the widgets linked to the app screen.
     *
     * @return Returns the widgets of the app screen.
     */
    public List<Widget> getWidgets() {
        return Collections.unmodifiableList(widgets);
    }

    /**
     * Returns the package name the app screens corresponds to.
     *
     * @return Returns the package name.
     */
    public String getPackageName() {
        return packageName;
    }

    /**
     * Returns the bounding box of the status bar. This depends on display width
     * and has a fixed height of 72 pixels, e.g. [0,0][1080][72].
     *
     * @return Returns the bounding box of the status bar.
     */
    public Rect getStatusBarBoundingBox() {
        return new Rect(0, 0, getWidth(), 72);
    }

    /**
     * Returns the bounding box of the app screen. This depends on display width
     * and the display height, e.g. [0,0][1080][1920].
     *
     * @return Returns the bounding box of the app screen.
     */
    @SuppressWarnings("unused")
    public Rect getBoundingBox() {
        return new Rect(0, 0, getWidth(), getHeight());
    }

    /**
     * Returns the screen width.
     *
     * @return Returns the screen width in pixels.
     */
    public int getWidth() {
        return device.getDisplayWidth();
    }

    /**
     * Returns the screen height.
     *
     * @return Returns the screen height in pixels.
     */
    public int getHeight() {
        return device.getDisplayHeight();
    }

    /**
     * Compares two app screens for equality.
     *
     * @param o The other app screen to compare against.
     * @return Returns {@code true} if the two app screens are identical,
     * otherwise {@code false} is returned.
     */
    @Override
    public boolean equals(Object o) {
        if (this == o) {
            return true;
        } else if (o == null || getClass() != o.getClass()) {
            return false;
        } else {
            AppScreen appScreen = (AppScreen) o;
            return Objects.equals(activityName, appScreen.activityName) &&
                    Objects.equals(packageName, appScreen.packageName) &&
                    Objects.equals(widgets, appScreen.widgets);
        }
    }

    /**
     * Computes the hash code based on attributes used for {@link #equals(Object)}.
     *
     * @return Returns the associated hash code of the app screen.
     */
    @Override
    public int hashCode() {
        return Objects.hash(activityName, packageName, widgets);
    }

    /**
     * A simple textual representation of the app screen.
     *
     * @return Returns the string representation of the app screen.
     */
    @NonNull
    @Override
    public String toString() {
        return "AppScreen{activity: " + activityName + ", widgets: " + widgets.size() + "}";
    }
}<|MERGE_RESOLUTION|>--- conflicted
+++ resolved
@@ -1,11 +1,5 @@
 package org.mate.state.executables;
 
-<<<<<<< HEAD
-import static android.support.test.InstrumentationRegistry.getInstrumentation;
-
-import android.app.Instrumentation;
-=======
->>>>>>> 8da35099
 import android.graphics.Rect;
 import android.os.Build;
 import android.support.annotation.NonNull;
@@ -44,25 +38,15 @@
     private final String packageName;
 
     /**
-<<<<<<< HEAD
-=======
      * A list of discovered widgets on the app screen.
      */
     private final List<Widget> widgets;
 
     /**
->>>>>>> 8da35099
      * Collects the text hints for editable fields over all app screens.
      * The key is defined through the resource id of the widget.
      */
     private static final Map<String, String> editTextHints = new Hashtable<String, String>();
-<<<<<<< HEAD
-    /**
-     * A list of discovered widgets on the app screen.
-     */
-    private final List<Widget> widgets;
-=======
->>>>>>> 8da35099
 
     /**
      * Stores relevant information about the device, e.g. the display height.
@@ -148,16 +132,10 @@
         // traverse children
         for (int i = 0; i < node.getChildCount(); i++) {
             // the local index is simply the child number
-<<<<<<< HEAD
-            final AccessibilityNodeInfo child = node.getChild(i);
-            if (child != null) {
-                globalIndex = parseWidgets(child, widget, depth, globalIndex, i);
-=======
             if (node.getChild(i) == null) {
                 MATE.log_warn("Child node " + i + " at depth " + depth + " not available!");
             } else {
                 globalIndex = parseWidgets(node.getChild(i), widget, depth, globalIndex, i);
->>>>>>> 8da35099
             }
         }
         return globalIndex;

package org.mate.model;

import android.support.annotation.NonNull;

import org.mate.MATE;
import org.mate.Properties;
import org.mate.Registry;
import org.mate.interaction.action.Action;
import org.mate.interaction.action.ActionResult;
import org.mate.interaction.action.ui.PrimitiveAction;
import org.mate.interaction.action.ui.WidgetAction;
import org.mate.model.util.DotConverter;
import org.mate.state.IScreenState;
import org.mate.utils.ListUtils;
import org.mate.utils.Optional;
import org.mate.utils.Randomness;
import org.mate.utils.StackTrace;
import org.mate.utils.testcase.TestCaseStatistics;
import org.mate.utils.testcase.serialization.TestCaseSerializer;

import java.util.ArrayList;
import java.util.List;
import java.util.Set;
import java.util.UUID;
import java.util.stream.Collectors;

public class TestCase {

    /**
     * A random generated id that uniquely identifies the test case.
     * Also used as the string representation.
     */
    private String id;

    /**
     * The states (ids) in the order they were visited.
     */
    private final List<String> stateSequence;

    /**
     * The actions that has been executed by this test case.
     */
    private final List<Action> actionSequence;

    /**
     * The visited activities in the order they appeared.
     */
    private final List<String> activitySequence;

    /**
     * Whether a crash has been triggered by an action of the test case.
     */
    private boolean crashDetected;

    /**
     * The desired size of the test case, i.e. the desired length
     * of the test case. This doesn't enforce any size restriction yet.
     */
    private Optional<Integer> desiredSize = Optional.none();

    /**
     * The stack trace that has been triggered by a potential crash.
     * Only recorded when {@link org.mate.Properties#RECORD_STACK_TRACE()} is defined.
     */
    private StackTrace crashStackTrace = null;

    /**
     * Should be used for the creation of dummy test cases.
     * This suppresses the log that indicates a new test case
     * for the AndroidAnalysis framework.
     */
    private TestCase() {
        setId("dummy");
        crashDetected = false;
        stateSequence = new ArrayList<>();
<<<<<<< HEAD
        eventSequence = new ArrayList<>();
=======
        actionSequence = new ArrayList<>();
>>>>>>> 82c55c39
        activitySequence = new ArrayList<>();
    }

    /**
     * Creates a new test case object with the given id.
     *
     * @param id The (unique) test case id.
     */
    public TestCase(String id) {
        MATE.log("Initialising new test case!");
        setId(id);
        crashDetected = false;
        stateSequence = new ArrayList<>();
<<<<<<< HEAD
        eventSequence = new ArrayList<>();
=======
        actionSequence = new ArrayList<>();
>>>>>>> 82c55c39
        activitySequence = new ArrayList<>();

        /*
        * In rare circumstances, test cases without any action are created. This, however, means
        * that updateTestCase() was never called, thus the state and activity sequence is empty,
        * which in turn may falsify activity coverage and the gui model.
         */
        IScreenState lastScreenState = Registry.getUiAbstractionLayer().getLastScreenState();
        stateSequence.add(lastScreenState.getId());
        activitySequence.add(lastScreenState.getActivityName());
    }

    /**
     * Checks whether this is a dummy test case.
     *
     * @return Returns {@code true} when this test case is a dummy test case,
     *         otherwise {@code false} is returned.
     */
    public boolean isDummy() {
        return getId().equals("dummy");
    }

    /**
     * Should be called (once) after the test case has been created and executed.
     *
     * Among other things, this method is responsible for the serialization
     * of a test case (if desired), the recording of test case stats (if desired)
     * and so on.
     */
    public void finish() {
        MATE.log("Finishing test case!");

        MATE.log("Found crash: " + hasCrashDetected());

        // serialization of test case
        if (Properties.RECORD_TEST_CASE()) {
            TestCaseSerializer.serializeTestCase(this);
        }

        if (Properties.CONVERT_GUI_TO_DOT() == DotConverter.Option.ALL) {
            DotConverter.convertTestcase(Registry.getUiAbstractionLayer().getGuiModel(), this);
        }

        // record stats about a test case, in particular about intent based actions
        if (Properties.RECORD_TEST_CASE_STATS()) {
            TestCaseStatistics.recordStats(this);
        }

        // TODO: log the test case actions in a proper format
    }

    /**
     * Returns the activity name before the execution of the given action.
     *
     * @param actionIndex The action index.
     * @return Returns the activity in foreground before the given action was executed.
     */
    public String getActivityBeforeAction(int actionIndex) {
        return activitySequence.get(actionIndex);
    }

    /**
     * Returns the name of the activity that is in the foreground after the execution
     * of the n-th {@param actionIndex} action.
     *
     * @param actionIndex The action index.
     * @return Returns the activity name after the execution of the {@param actionIndex} action.
     */
    public String getActivityAfterAction(int actionIndex) {
        // the activity sequence models a 'activity-before-action' relation
        return activitySequence.get(actionIndex + 1);
    }

    /**
     * Returns the activity sequence (in order) that has been covered through the execution
     * of the test case actions.
     *
     * @return Returns the activity sequence in the order they have been visited.
     */
    public List<String> getActivitySequence() {
        return activitySequence;
    }

    /**
     * Sets a desired length for the test case, i.e. the maximum
     * number of of actions. This doesn't enforce any size restriction yet.
     *
     * @param desiredSize A desired length for the test case.
     */
    public void setDesiredSize(Optional<Integer> desiredSize) {
        this.desiredSize = desiredSize;
    }

    /**
     * Returns the desired size for the test case, i.e. a desired
     * length of the test case.
     *
     * @return Returns the desired size.
     */
    @SuppressWarnings("unused")
    public Optional<Integer> getDesiredSize() {
        return desiredSize;
    }

    /**
     * Returns the unique id of the test case.
     *
     * @return Returns the test case id.
     */
    public String getId() {
        return id;
    }

    /**
     * Sets the test case id to the given value.
     *
     * @param id The new test case id.
     */
    private void setId(String id) {
        this.id = id;
    }

    /**
<<<<<<< HEAD
     * Adds a new action to the list of executed actions.
     *
     * @param event The action to be added.
     */
    public void addEvent(Action event) {
        this.eventSequence.add(event);
    }

    /**
=======
>>>>>>> 82c55c39
     * Returns the set of visited activities. This includes activities not belonging to the AUT.
     *
     * @return Returns the set of visited activities.
     */
    public Set<String> getVisitedActivities() {
        return ListUtils.toSet(activitySequence);
    }

    /**
     * Returns the set of visited activities belonging to the AUT.
     *
     * @return Returns the set of visited activities.
     */
    public Set<String> getVisitedActivitiesOfApp() {
        return getVisitedActivities().stream()
                .filter(activity -> Registry.getUiAbstractionLayer().getActivities().contains(activity))
                .collect(Collectors.toSet());
    }

    /**
     * Returns the visited screen state sequence, actually the screen state ids.
     *
     * @return Returns the visited state sequence.
     */
    public List<String> getStateSequence() {
        return stateSequence;
    }

    /**
     * Returns the set of visited states, actually the screen state ids.
     *
     * @return Returns the set of visited states.
     */
    public Set<String> getVisitedStates() {
        return ListUtils.toSet(stateSequence);
    }

    /**
     * Returns the list of executed actions.
     *
     * @return Returns the action sequence.
     */
    public List<Action> getActionSequence() {
        return this.actionSequence;
    }

    /**
     * Checks whether the test case caused a crash.
     *
     * @return Returns {@code true} if the test case caused a crash,
     *         otherwise {@code false} is returned.
     */
    public boolean hasCrashDetected() {
        return this.crashDetected;
    }

    /**
     * Sets the crash flag.
     */
    public void setCrashDetected() {
        this.crashDetected = true;
    }

    /**
     * Returns the stack trace triggered by a crash of the test case.
     *
     * @return Returns the stack trace caused by the test case;
     *         this should be typically the last action.
     */
    @SuppressWarnings("unused")
    public StackTrace getCrashStackTrace() {
        if (Properties.RECORD_STACK_TRACE()) {
            return crashStackTrace;
        } else {
            throw new IllegalStateException("Recording stack trace is not enabled!");
        }
    }

    /**
     * Creates a dummy test case intended to be not used for execution.
     *
     * @return Returns a dummy test case.
     */
    public static TestCase newDummy() {
        return new TestCase();
    }

    /**
     * Creates a test case from a given dummy test case. This
     * causes the execution of actions declared by the dummy test case.
     *
     * @param testCase The dummy test case.
     * @return Returns a test case that executed the actions of the dummy.
     */
    public static TestCase fromDummy(TestCase testCase) {

        Registry.getUiAbstractionLayer().resetApp();
        TestCase resultingTc = newInitializedTestCase();

        int finalSize = testCase.actionSequence.size();

        if (testCase.desiredSize.hasValue()) {
            finalSize = testCase.desiredSize.getValue();
        }

        int count = 0;
        for (Action action0 : testCase.actionSequence) {
            if (count < finalSize) {
                if (!(action0 instanceof WidgetAction)
                        || Registry.getUiAbstractionLayer().getExecutableActions().contains(action0)) {
                    if (!resultingTc.updateTestCase(action0, count)) {
                        return resultingTc;
                    }
                    count++;
                } else {
                    break;
                }
            } else {
                return resultingTc;
            }
        }
        for (; count < finalSize; count++) {
            Action action;
            if (Properties.WIDGET_BASED_ACTIONS()) {
                action = Randomness.randomElement(Registry.getUiAbstractionLayer().getExecutableActions());
            } else {
                action = PrimitiveAction.randomAction();
            }
            if (!resultingTc.updateTestCase(action, count)) {
                return resultingTc;
            }
        }

        return resultingTc;
    }

    /**
     * Returns the string representation of a test case.
     * This is the unique test case id for now.
     *
     * @return Returns the test case representation.
     */
    @NonNull
    @Override
    public String toString() {
        return getId();
    }

    /**
     * Initializes a new test case with a random id.
     *
     * @return Returns a new test case with a random id.
     */
    public static TestCase newInitializedTestCase() {
        return new TestCase(UUID.randomUUID().toString());
    }

    /**
     * Executes the given action and updates the test case accordingly.
     *
     * @param action The action to be executed.
     * @param actionID The id of the action.
     * @return Returns {@code true} if the given action didn't cause a crash of the app
     *         or left the AUT, otherwise {@code false} is returned.
     */
    public boolean updateTestCase(Action action, int actionID) {

        if (action instanceof WidgetAction
                && !Registry.getUiAbstractionLayer().getExecutableActions().contains(action)) {
            throw new IllegalStateException("Action not applicable to current state!");
        }

        IScreenState oldState = Registry.getUiAbstractionLayer().getLastScreenState();
<<<<<<< HEAD

        MATE.log("executing action " + actionID + ": " + action);
        addEvent(action);
        ActionResult actionResult = Registry.getUiAbstractionLayer().executeAction(action);

        IScreenState newState = Registry.getUiAbstractionLayer().getLastScreenState();

        // track the activity and state transition of each action
        String activityBeforeAction = oldState.getActivityName();
        String activityAfterAction = newState.getActivityName();
        String oldStateID = oldState.getId();
        String newStateID = newState.getId();

        if (actionID == 0) {
            activitySequence.add(activityBeforeAction);
            activitySequence.add(activityAfterAction);
            stateSequence.add(oldStateID);
            stateSequence.add(newStateID);
        } else {
            activitySequence.add(activityAfterAction);
            stateSequence.add(newStateID);
        }
=======

        // If we use a surrogate model, we need to postpone the logging as we might predict wrong.
        if (!Properties.SURROGATE_MODEL()) {
            MATE.log("executing action " + actionID + ": " + action);
        }

        ActionResult actionResult = Registry.getUiAbstractionLayer().executeAction(action);

        // If we use a surrogate model, we need to postpone the logging as we might predict wrong.
        if (!Properties.SURROGATE_MODEL()) {

            IScreenState newState = Registry.getUiAbstractionLayer().getLastScreenState();

            // track the activity and state transition of each action
            String activityBeforeAction = oldState.getActivityName();
            String activityAfterAction = newState.getActivityName();
            String newStateID = newState.getId();

            actionSequence.add(action);
            activitySequence.add(activityAfterAction);
            stateSequence.add(newStateID);
>>>>>>> 82c55c39

            MATE.log("executed action " + actionID + ": " + action);
            MATE.log("Activity Transition for action " + actionID
                    + ":" + activityBeforeAction + "->" + activityAfterAction);
        }

        switch (actionResult) {
            case SUCCESS:
<<<<<<< HEAD
            case SUCCESS_NEW_STATE:
=======
>>>>>>> 82c55c39
                return true;
            case FAILURE_APP_CRASH:
                setCrashDetected();
                if (Properties.RECORD_STACK_TRACE()) {
                    crashStackTrace = Registry.getUiAbstractionLayer().getLastCrashStackTrace();
                }
            case SUCCESS_OUTBOUND:
                return false;
            case FAILURE_UNKNOWN:
            case FAILURE_EMULATOR_CRASH:
                return false;
            default:
                throw new UnsupportedOperationException("Encountered an unknown action result. Cannot continue.");
        }
    }
}<|MERGE_RESOLUTION|>--- conflicted
+++ resolved
@@ -73,11 +73,7 @@
         setId("dummy");
         crashDetected = false;
         stateSequence = new ArrayList<>();
-<<<<<<< HEAD
-        eventSequence = new ArrayList<>();
-=======
         actionSequence = new ArrayList<>();
->>>>>>> 82c55c39
         activitySequence = new ArrayList<>();
     }
 
@@ -91,11 +87,7 @@
         setId(id);
         crashDetected = false;
         stateSequence = new ArrayList<>();
-<<<<<<< HEAD
-        eventSequence = new ArrayList<>();
-=======
         actionSequence = new ArrayList<>();
->>>>>>> 82c55c39
         activitySequence = new ArrayList<>();
 
         /*
@@ -219,18 +211,6 @@
     }
 
     /**
-<<<<<<< HEAD
-     * Adds a new action to the list of executed actions.
-     *
-     * @param event The action to be added.
-     */
-    public void addEvent(Action event) {
-        this.eventSequence.add(event);
-    }
-
-    /**
-=======
->>>>>>> 82c55c39
      * Returns the set of visited activities. This includes activities not belonging to the AUT.
      *
      * @return Returns the set of visited activities.
@@ -404,30 +384,6 @@
         }
 
         IScreenState oldState = Registry.getUiAbstractionLayer().getLastScreenState();
-<<<<<<< HEAD
-
-        MATE.log("executing action " + actionID + ": " + action);
-        addEvent(action);
-        ActionResult actionResult = Registry.getUiAbstractionLayer().executeAction(action);
-
-        IScreenState newState = Registry.getUiAbstractionLayer().getLastScreenState();
-
-        // track the activity and state transition of each action
-        String activityBeforeAction = oldState.getActivityName();
-        String activityAfterAction = newState.getActivityName();
-        String oldStateID = oldState.getId();
-        String newStateID = newState.getId();
-
-        if (actionID == 0) {
-            activitySequence.add(activityBeforeAction);
-            activitySequence.add(activityAfterAction);
-            stateSequence.add(oldStateID);
-            stateSequence.add(newStateID);
-        } else {
-            activitySequence.add(activityAfterAction);
-            stateSequence.add(newStateID);
-        }
-=======
 
         // If we use a surrogate model, we need to postpone the logging as we might predict wrong.
         if (!Properties.SURROGATE_MODEL()) {
@@ -449,7 +405,6 @@
             actionSequence.add(action);
             activitySequence.add(activityAfterAction);
             stateSequence.add(newStateID);
->>>>>>> 82c55c39
 
             MATE.log("executed action " + actionID + ": " + action);
             MATE.log("Activity Transition for action " + actionID
@@ -458,10 +413,6 @@
 
         switch (actionResult) {
             case SUCCESS:
-<<<<<<< HEAD
-            case SUCCESS_NEW_STATE:
-=======
->>>>>>> 82c55c39
                 return true;
             case FAILURE_APP_CRASH:
                 setCrashDetected();

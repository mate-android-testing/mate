package org.mate.model;

import android.support.annotation.NonNull;

import com.thoughtworks.xstream.annotations.XStreamOmitField;

import org.mate.MATE;
import org.mate.Properties;
import org.mate.Registry;
import org.mate.crash_reproduction.fitness.CrashDistance;
import org.mate.exploration.genetic.chromosome.Chromosome;
import org.mate.exploration.genetic.chromosome.IChromosome;
import org.mate.interaction.action.Action;
import org.mate.interaction.action.ActionResult;
import org.mate.interaction.action.ui.PrimitiveAction;
import org.mate.interaction.action.ui.WidgetAction;
import org.mate.model.util.DotConverter;
import org.mate.state.IScreenState;
<<<<<<< HEAD
import org.mate.utils.FitnessUtils;
=======
import org.mate.utils.ListUtils;
>>>>>>> 5496c08d
import org.mate.utils.Optional;
import org.mate.utils.Randomness;
import org.mate.utils.StackTrace;
import org.mate.utils.coverage.CoverageUtils;
import org.mate.utils.testcase.TestCaseStatistics;
import org.mate.utils.testcase.espresso.EspressoConverter;
import org.mate.utils.testcase.serialization.TestCaseSerializer;

import java.util.ArrayList;
<<<<<<< HEAD
import java.util.HashSet;
import java.util.LinkedList;
import java.util.List;
import java.util.Set;
import java.util.UUID;
import java.util.function.Function;
=======
import java.util.List;
import java.util.Set;
import java.util.UUID;
>>>>>>> 5496c08d
import java.util.stream.Collectors;

public class TestCase {

    /**
     * A random generated id that uniquely identifies the test case.
     * Also used as the string representation.
     */
    private String id;

    /**
     * The states (ids) in the order they were visited.
     */
    private final List<String> stateSequence;

    /**
     * The actions that has been executed by this test case.
     */
    private final List<Action> actionSequence;

    /**
     * The visited activities in the order they appeared.
     */
    private final List<String> activitySequence;

    private final List<IScreenState> stateSequence = new LinkedList<>();

    public List<IScreenState> getStateSequence() {
        return stateSequence;
    }

    /**
     * Whether a crash has been triggered by an action of the test case.
     */
    private boolean crashDetected;

    /**
     * The desired size of the test case, i.e. the desired length
     * of the test case. This doesn't enforce any size restriction yet.
     */
    private Optional<Integer> desiredSize = Optional.none();

    /**
     * The stack trace that has been triggered by a potential crash.
     * Only recorded when {@link org.mate.Properties#RECORD_STACK_TRACE()} is defined.
     */
    private StackTrace crashStackTrace = null;

    /**
     * Should be used for the creation of dummy test cases.
     * This suppresses the log that indicates a new test case
     * for the AndroidAnalysis framework.
     */
    private TestCase() {
        setId("dummy");
        crashDetected = false;
        stateSequence = new ArrayList<>();
        actionSequence = new ArrayList<>();
        activitySequence = new ArrayList<>();
    }

    /**
     * Creates a new test case object with the given id.
     *
     * @param id The (unique) test case id.
     */
    public TestCase(String id) {
        MATE.log("Initialising new test case!");
        MATE.log("Testcase has the ID: " + id);
        setId(id);
        crashDetected = false;
        stateSequence = new ArrayList<>();
        actionSequence = new ArrayList<>();
        activitySequence = new ArrayList<>();

        /*
        * In rare circumstances, test cases without any action are created. This, however, means
        * that updateTestCase() was never called, thus the state and activity sequence is empty,
        * which in turn may falsify activity coverage and the gui model.
         */
        IScreenState lastScreenState = Registry.getUiAbstractionLayer().getLastScreenState();
        stateSequence.add(lastScreenState.getId());
        activitySequence.add(lastScreenState.getActivityName());
    }

    /**
     * Checks whether this is a dummy test case.
     *
     * @return Returns {@code true} when this test case is a dummy test case,
     *         otherwise {@code false} is returned.
     */
    public boolean isDummy() {
        return getId().equals("dummy");
    }

    /**
     * Should be called (once) after the test case has been created and executed.
     *
     * Among other things, this method is responsible for the serialization
     * of a test case (if desired), the recording of test case stats (if desired)
     * and so on.
     */
    public void finish() {
        MATE.log("Finishing test case!");

        MATE.log("Found crash: " + hasCrashDetected());

        // serialization of test case
        if (Properties.RECORD_TEST_CASE()) {
            TestCaseSerializer.serializeTestCase(this);
        }

        if (Properties.CONVERT_GUI_TO_DOT() == DotConverter.Option.ALL) {
            DotConverter.convertTestcase(Registry.getUiAbstractionLayer().getGuiModel(), this);
        }

        // convert test case to reproducible espresso test
        if (Properties.CONVERT_TEST_CASE_TO_ESPRESSO_TEST()) {
            EspressoConverter.convert(this);
        }

        // record stats about a test case, in particular about intent based actions
        if (Properties.RECORD_TEST_CASE_STATS()) {
            TestCaseStatistics.recordStats(this);
        }

        if (Properties.TARGET().equals("stack_trace")) {
            Chromosome<TestCase> chromosome = new Chromosome<>(this);

            MATE.log("Testcase fitness: " + new CrashDistance().getFitness(chromosome));
            Registry.getEnvironmentManager().logReachedTargets(chromosome);
        }
        // TODO: log the test case actions in a proper format
    }

    /**
     * Returns the activity name before the execution of the given action.
     *
     * @param actionIndex The action index.
     * @return Returns the activity in foreground before the given action was executed.
     */
    public String getActivityBeforeAction(int actionIndex) {
        return activitySequence.get(actionIndex);
    }

    /**
     * Returns the name of the activity that is in the foreground after the execution
     * of the n-th {@param actionIndex} action.
     *
     * @param actionIndex The action index.
     * @return Returns the activity name after the execution of the {@param actionIndex} action.
     */
    public String getActivityAfterAction(int actionIndex) {
        // the activity sequence models a 'activity-before-action' relation
        return activitySequence.get(actionIndex + 1);
    }

    /**
     * Returns the activity sequence (in order) that has been covered through the execution
     * of the test case actions.
     *
     * @return Returns the activity sequence in the order they have been visited.
     */
    public List<String> getActivitySequence() {
        return activitySequence;
    }

    /**
     * Sets a desired length for the test case, i.e. the maximum
     * number of of actions. This doesn't enforce any size restriction yet.
     *
     * @param desiredSize A desired length for the test case.
     */
    public void setDesiredSize(Optional<Integer> desiredSize) {
        this.desiredSize = desiredSize;
    }

    /**
     * Returns the desired size for the test case, i.e. a desired
     * length of the test case.
     *
     * @return Returns the desired size.
     */
    @SuppressWarnings("unused")
    public Optional<Integer> getDesiredSize() {
        return desiredSize;
    }

    /**
     * Returns the unique id of the test case.
     *
     * @return Returns the test case id.
     */
    public String getId() {
        return id;
    }

    /**
     * Sets the test case id to the given value.
     *
     * @param id The new test case id.
     */
    private void setId(String id) {
        this.id = id;
    }

    /**
     * Returns the set of visited activities. This includes activities not belonging to the AUT.
     *
     * @return Returns the set of visited activities.
     */
    public Set<String> getVisitedActivities() {
        return ListUtils.toSet(activitySequence);
    }

    /**
     * Returns the set of visited activities belonging to the AUT.
     *
     * @return Returns the set of visited activities.
     */
    public Set<String> getVisitedActivitiesOfApp() {
        return getVisitedActivities().stream()
                .filter(activity -> Registry.getUiAbstractionLayer().getActivities().contains(activity))
                .collect(Collectors.toSet());
    }

    /**
     * Returns the visited screen state sequence, actually the screen state ids.
     *
     * @return Returns the visited state sequence.
     */
<<<<<<< HEAD
    public void updateVisitedStates(IScreenState GUIState) {
        this.visitedStates.add(GUIState.getId());
        this.stateSequence.add(GUIState);
=======
    public List<String> getStateSequence() {
        return stateSequence;
>>>>>>> 5496c08d
    }

    /**
     * Returns the set of visited states, actually the screen state ids.
     *
     * @return Returns the set of visited states.
     */
    public Set<String> getVisitedStates() {
        return ListUtils.toSet(stateSequence);
    }

    /**
     * Returns the list of executed actions.
     *
     * @return Returns the action sequence.
     */
    public List<Action> getActionSequence() {
        return this.actionSequence;
    }

    /**
     * Checks whether the test case caused a crash.
     *
     * @return Returns {@code true} if the test case caused a crash,
     *         otherwise {@code false} is returned.
     */
    public boolean hasCrashDetected() {
        return this.crashDetected;
    }

    /**
     * Sets the crash flag.
     */
    public void setCrashDetected() {
        this.crashDetected = true;
    }

    /**
     * Returns the stack trace triggered by a crash of the test case.
     *
     * @return Returns the stack trace caused by the test case;
     *         this should be typically the last action.
     */
    @SuppressWarnings("unused")
    public StackTrace getCrashStackTrace() {
        if (Properties.RECORD_STACK_TRACE()) {
            return crashStackTrace;
        } else {
            throw new IllegalStateException("Recording stack trace is not enabled!");
        }
    }

    /**
     * Creates a dummy test case intended to be not used for execution.
     *
     * @return Returns a dummy test case.
     */
    public static TestCase newDummy() {
        return new TestCase();
    }

    /**
     * Creates a test case from a given dummy test case. This
     * causes the execution of actions declared by the dummy test case.
     *
     * @param testCase The dummy test case.
     * @return Returns a test case that executed the actions of the dummy.
     */
    public static TestCase fromDummy(TestCase testCase) {

        Registry.getUiAbstractionLayer().resetApp();
        TestCase resultingTc = newInitializedTestCase();

        int finalSize = testCase.actionSequence.size();

        if (testCase.desiredSize.hasValue()) {
            finalSize = testCase.desiredSize.getValue();
        }

        int count = 0;
        for (Action action0 : testCase.actionSequence) {
            if (count < finalSize) {
                if (!(action0 instanceof WidgetAction)
                        || Registry.getUiAbstractionLayer().getExecutableActions().contains(action0)) {
                    if (!resultingTc.updateTestCase(action0, count)) {
                        return resultingTc;
                    }
                    count++;
                } else {
                    break;
                }
            } else {
                return resultingTc;
            }
        }
        for (; count < finalSize; count++) {
            Action action;
            if (!Properties.USE_PRIMITIVE_ACTIONS()) {
                action = Randomness.randomElement(Registry.getUiAbstractionLayer().getExecutableActions());
            } else {
                action = PrimitiveAction.randomAction();
            }
            if (!resultingTc.updateTestCase(action, count)) {
                return resultingTc;
            }
<<<<<<< HEAD

            return resultingTc;
        } finally {
            // TODO ugly hack that ensures that coverage+fitness is stored before TestCase#finish is called
            IChromosome<TestCase> chromosome = new Chromosome<>(resultingTc);
            FitnessUtils.storeTestCaseChromosomeFitness(chromosome);
            CoverageUtils.storeTestCaseChromosomeCoverage(chromosome);

            // serialize test case, record test case stats, etc.
            resultingTc.finish();
=======
>>>>>>> 5496c08d
        }

        return resultingTc;
    }

    /**
     * Returns the string representation of a test case.
     * This is the unique test case id for now.
     *
     * @return Returns the test case representation.
     */
    @NonNull
    @Override
    public String toString() {
        return getId();
    }

    /**
     * Initializes a new test case with a random id.
     *
     * @return Returns a new test case with a random id.
     */
    public static TestCase newInitializedTestCase() {
        return new TestCase(UUID.randomUUID().toString());
    }

    /**
     * Executes the given action and updates the test case accordingly.
     *
     * @param action The action to be executed.
     * @param actionID The id of the action.
     * @return Returns {@code true} if the given action didn't cause a crash of the app
     *         or left the AUT, otherwise {@code false} is returned.
     */
    public boolean updateTestCase(Action action, int actionID) {

        if (action instanceof WidgetAction
                && !Registry.getUiAbstractionLayer().getExecutableActions().contains(action)) {
            throw new IllegalStateException("Action not applicable to current state!");
        }

        IScreenState oldState = Registry.getUiAbstractionLayer().getLastScreenState();

        // If we use a surrogate model, we need to postpone the logging as we might predict wrong.
        if (!Properties.SURROGATE_MODEL()) {
            MATE.log("executing action " + actionID + ": " + action);
        }

        ActionResult actionResult = Registry.getUiAbstractionLayer().executeAction(action);

        // If we use a surrogate model, we need to postpone the logging as we might predict wrong.
        if (!Properties.SURROGATE_MODEL()) {

            IScreenState newState = Registry.getUiAbstractionLayer().getLastScreenState();

            // track the activity and state transition of each action
            String activityBeforeAction = oldState.getActivityName();
            String activityAfterAction = newState.getActivityName();
            String newStateID = newState.getId();

            if (actionResult == ActionResult.FAILURE_UIAUTOMATOR
                    || actionResult == ActionResult.FAILURE_UNKNOWN) {
                // We couldn't derive the target state.
                activityAfterAction = "unknown";
                newStateID = "unknown";
            }

            actionSequence.add(action);
            activitySequence.add(activityAfterAction);
            stateSequence.add(newStateID);

<<<<<<< HEAD
        MATE.log("executed action " + actionID + ": " + action);
        MATE.log("Activity Transition for action " +  actionID
                + ":" + activityBeforeAction  + "->" + activityAfterAction);
        updateTestCase(String.valueOf(actionID));

        switch (actionResult) {
            case SUCCESS:
            case SUCCESS_NEW_STATE:
=======
            MATE.log("executed action " + actionID + ": " + action);
            MATE.log("Activity Transition for action " + actionID
                    + ":" + activityBeforeAction + "->" + activityAfterAction);
        }

        switch (actionResult) {
            case SUCCESS:
>>>>>>> 5496c08d
                return true;
            case FAILURE_APP_CRASH:
                setCrashDetected();
                if (Properties.RECORD_STACK_TRACE()) {
                    crashStackTrace = Registry.getUiAbstractionLayer().getLastCrashStackTrace();
                }
            case SUCCESS_OUTBOUND:
                return false;
            case FAILURE_UIAUTOMATOR:
            case FAILURE_UNKNOWN:
                return false;
            default:
                throw new UnsupportedOperationException("Encountered an unknown action result. Cannot continue.");
        }
    }
<<<<<<< HEAD

    /**
     * Updates the test case with the given event.
     *
     * @param event A new event, e.g. the action id.
     */
    private void updateTestCase(String event) {
        IScreenState currentScreenState = Registry.getUiAbstractionLayer().getLastScreenState();
        updateVisitedStates(currentScreenState);
        updateVisitedActivities(currentScreenState.getActivityName());
    }

    public boolean reachedTarget(List<String> targetStackTrace) {
        return hasCrashDetected() && stackTraceMatchesTarget(getCrashStackTrace().getMethodCalls(), targetStackTrace);
    }

    private boolean stackTraceMatchesTarget(List<String> detectedStackTrace, List<String> targetStackTrace) {
        String packageName = Registry.getPackageName();
        List<Function<String, String>> allowedAUTTransformations = new LinkedList<>();
        // Exact match
        allowedAUTTransformations.add(Function.identity());
        // Match filename and line number (sometimes the name of anonymous classes is not the same)
        allowedAUTTransformations.add(line -> !line.contains("Native Method") ? line.split("\\(")[1].split("\\)")[0] : line);

        List<Function<String, String>> allowedTransformations = new LinkedList<>(allowedAUTTransformations);
        // Match without linenumber (different java implementations)
        allowedTransformations.add(line -> line.split("\\(")[0]);

        List<String> noMatch = new LinkedList<>();

        for (String line : targetStackTrace) {
            List<Function<String, String>> transformationsToTry = line.contains(packageName)
                    ? allowedAUTTransformations
                    : allowedTransformations;

            if (transformationsToTry.stream().noneMatch(transformation -> detectedStackTrace.stream().map(transformation).anyMatch(l -> l.equals(transformation.apply(line))))) {
                noMatch.add(line);
            }
        }

        // Ignore internal implementation differences
        noMatch.removeIf(line -> line.contains("at dalvik.")
                || line.contains("at java.")
                || line.contains("at android.os")
                || line.contains("at android.widget")
                || line.contains("at android.support")
                || line.contains("at com.android.internal.")
        );

        return noMatch.size() <= 1;
    }
=======
>>>>>>> 5496c08d
}<|MERGE_RESOLUTION|>--- conflicted
+++ resolved
@@ -16,11 +16,8 @@
 import org.mate.interaction.action.ui.WidgetAction;
 import org.mate.model.util.DotConverter;
 import org.mate.state.IScreenState;
-<<<<<<< HEAD
 import org.mate.utils.FitnessUtils;
-=======
 import org.mate.utils.ListUtils;
->>>>>>> 5496c08d
 import org.mate.utils.Optional;
 import org.mate.utils.Randomness;
 import org.mate.utils.StackTrace;
@@ -30,18 +27,13 @@
 import org.mate.utils.testcase.serialization.TestCaseSerializer;
 
 import java.util.ArrayList;
-<<<<<<< HEAD
 import java.util.HashSet;
 import java.util.LinkedList;
 import java.util.List;
 import java.util.Set;
 import java.util.UUID;
+import java.util.stream.Collectors;
 import java.util.function.Function;
-=======
-import java.util.List;
-import java.util.Set;
-import java.util.UUID;
->>>>>>> 5496c08d
 import java.util.stream.Collectors;
 
 public class TestCase {
@@ -266,21 +258,18 @@
         return getVisitedActivities().stream()
                 .filter(activity -> Registry.getUiAbstractionLayer().getActivities().contains(activity))
                 .collect(Collectors.toSet());
-    }
-
-    /**
-     * Returns the visited screen state sequence, actually the screen state ids.
-     *
-     * @return Returns the visited state sequence.
-     */
-<<<<<<< HEAD
     public void updateVisitedStates(IScreenState GUIState) {
         this.visitedStates.add(GUIState.getId());
         this.stateSequence.add(GUIState);
-=======
+    }
+
+    /**
+     * Returns the visited screen state sequence, actually the screen state ids.
+     *
+     * @return Returns the visited state sequence.
+     */
     public List<String> getStateSequence() {
         return stateSequence;
->>>>>>> 5496c08d
     }
 
     /**
@@ -386,8 +375,9 @@
             if (!resultingTc.updateTestCase(action, count)) {
                 return resultingTc;
             }
-<<<<<<< HEAD
-
+        }
+
+        return resultingTc;
             return resultingTc;
         } finally {
             // TODO ugly hack that ensures that coverage+fitness is stored before TestCase#finish is called
@@ -397,11 +387,7 @@
 
             // serialize test case, record test case stats, etc.
             resultingTc.finish();
-=======
->>>>>>> 5496c08d
-        }
-
-        return resultingTc;
+        }
     }
 
     /**
@@ -470,16 +456,6 @@
             activitySequence.add(activityAfterAction);
             stateSequence.add(newStateID);
 
-<<<<<<< HEAD
-        MATE.log("executed action " + actionID + ": " + action);
-        MATE.log("Activity Transition for action " +  actionID
-                + ":" + activityBeforeAction  + "->" + activityAfterAction);
-        updateTestCase(String.valueOf(actionID));
-
-        switch (actionResult) {
-            case SUCCESS:
-            case SUCCESS_NEW_STATE:
-=======
             MATE.log("executed action " + actionID + ": " + action);
             MATE.log("Activity Transition for action " + actionID
                     + ":" + activityBeforeAction + "->" + activityAfterAction);
@@ -487,7 +463,6 @@
 
         switch (actionResult) {
             case SUCCESS:
->>>>>>> 5496c08d
                 return true;
             case FAILURE_APP_CRASH:
                 setCrashDetected();
@@ -503,7 +478,6 @@
                 throw new UnsupportedOperationException("Encountered an unknown action result. Cannot continue.");
         }
     }
-<<<<<<< HEAD
 
     /**
      * Updates the test case with the given event.
@@ -555,6 +529,4 @@
 
         return noMatch.size() <= 1;
     }
-=======
->>>>>>> 5496c08d
 }
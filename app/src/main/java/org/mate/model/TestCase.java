--- conflicted
+++ resolved
@@ -434,7 +434,6 @@
             case SUCCESS_NEW_STATE:
             case SUCCESS_OUTBOUND:
             case FAILURE_UNKNOWN:
-            case FAILURE_EMULATOR_CRASH:
                 break;
             default:
                 throw new UnsupportedOperationException("Encountered an unknown action result. " +
@@ -462,16 +461,10 @@
                 return true;
             case FAILURE_APP_CRASH:
             case SUCCESS_OUTBOUND:
-<<<<<<< HEAD
-=======
-                return false;
-            case FAILURE_UIAUTOMATOR:
->>>>>>> 5496c08d
             case FAILURE_UNKNOWN:
                 return false;
             default:
-                throw new UnsupportedOperationException("Encountered an unknown action result. " +
-                        "Cannot continue.");
+                throw new UnsupportedOperationException("Encountered an unknown action result. Cannot continue.");
         }
     }
 }
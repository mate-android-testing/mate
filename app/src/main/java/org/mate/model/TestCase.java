--- conflicted
+++ resolved
@@ -23,8 +23,6 @@
 import java.util.UUID;
 import java.util.stream.Collectors;
 
-import static org.mate.interaction.UIAbstractionLayer.ActionResult;
-
 public class TestCase {
 
     /**
@@ -36,25 +34,19 @@
     /**
      * The states (ids) in the order they were visited.
      */
-<<<<<<< HEAD
+    private final List<String> stateSequence;
     private final Set<String> visitedActivities;
 
     /**
      * The set of visited screen states (ids).
      */
     private final Set<String> visitedStates;
-=======
-    private final List<String> stateSequence;
->>>>>>> 351ab5f5
 
     /**
      * The actions that has been executed by this test case.
      */
-<<<<<<< HEAD
+    private final List<Action> actionSequence;
     private final List<Action> eventSequence;
-=======
-    private final List<Action> actionSequence;
->>>>>>> 351ab5f5
 
     /**
      * The visited activities in the order they appeared.
@@ -389,12 +381,49 @@
     public boolean updateTestCase(Action action, int actionID) {
         ActionResult actionResult = updateTestCaseGetResult(action, actionID);
 
+        if (action instanceof WidgetAction
+                && !Registry.getUiAbstractionLayer().getExecutableActions().contains(action)) {
+            throw new IllegalStateException("Action not applicable to current state!");
+        }
+
+        IScreenState oldState = Registry.getUiAbstractionLayer().getLastScreenState();
+
+        // If we use a surrogate model, we need to postpone the logging as we might predict wrong.
+        if (!Properties.SURROGATE_MODEL()) {
+            MATE.log("executing action " + actionID + ": " + action);
+        }
+
+        ActionResult actionResult = Registry.getUiAbstractionLayer().executeAction(action);
+
+        // If we use a surrogate model, we need to postpone the logging as we might predict wrong.
+        if (!Properties.SURROGATE_MODEL()) {
+
+            IScreenState newState = Registry.getUiAbstractionLayer().getLastScreenState();
+
+            // track the activity and state transition of each action
+            String activityBeforeAction = oldState.getActivityName();
+            String activityAfterAction = newState.getActivityName();
+            String newStateID = newState.getId();
+
+            actionSequence.add(action);
+            activitySequence.add(activityAfterAction);
+            stateSequence.add(newStateID);
+
+            MATE.log("executed action " + actionID + ": " + action);
+            MATE.log("Activity Transition for action " + actionID
+                    + ":" + activityBeforeAction + "->" + activityAfterAction);
+        }
+
         switch (actionResult) {
             case SUCCESS:
-            case SUCCESS_NEW_STATE:
                 return true;
             case FAILURE_APP_CRASH:
+                setCrashDetected();
+                if (Properties.RECORD_STACK_TRACE()) {
+                    crashStackTrace = Registry.getUiAbstractionLayer().getLastCrashStackTrace();
+                }
             case SUCCESS_OUTBOUND:
+                return false;
             case FAILURE_UNKNOWN:
             case FAILURE_EMULATOR_CRASH:
                 return false;
@@ -402,74 +431,4 @@
                 throw new UnsupportedOperationException("Encountered an unknown action result. Cannot continue.");
         }
     }
-
-    public ActionResult updateTestCaseGetResult(Action action, int actionID) {
-        if (action instanceof WidgetAction
-                && !Registry.getUiAbstractionLayer().getExecutableActions().contains(action)) {
-            throw new IllegalStateException("Action not applicable to current state!");
-        }
-
-        IScreenState oldState = Registry.getUiAbstractionLayer().getLastScreenState();
-
-        // If we use a surrogate model, we need to postpone the logging as we might predict wrong.
-        if (!Properties.SURROGATE_MODEL()) {
-            MATE.log("executing action " + actionID + ": " + action);
-        }
-
-        ActionResult actionResult = Registry.getUiAbstractionLayer().executeAction(action);
-
-<<<<<<< HEAD
-        addEvent(action);
-        ActionResult actionResult = Registry.getUiAbstractionLayer().executeAction(action);
-=======
-        // If we use a surrogate model, we need to postpone the logging as we might predict wrong.
-        if (!Properties.SURROGATE_MODEL()) {
->>>>>>> 351ab5f5
-
-            IScreenState newState = Registry.getUiAbstractionLayer().getLastScreenState();
-
-            // track the activity and state transition of each action
-            String activityBeforeAction = oldState.getActivityName();
-            String activityAfterAction = newState.getActivityName();
-            String newStateID = newState.getId();
-
-            actionSequence.add(action);
-            activitySequence.add(activityAfterAction);
-            stateSequence.add(newStateID);
-
-<<<<<<< HEAD
-        MATE.log("executed action " + actionID + ": " + action);
-        MATE.log("Activity Transition for action " + actionID
-                + ":" + activityBeforeAction + "->" + activityAfterAction);
-
-        switch (actionResult) {
-            case SUCCESS:
-            case SUCCESS_NEW_STATE:
-                updateTestCase(String.valueOf(actionID));
-                break;
-=======
-            MATE.log("executed action " + actionID + ": " + action);
-            MATE.log("Activity Transition for action " + actionID
-                    + ":" + activityBeforeAction + "->" + activityAfterAction);
-        }
-
-        switch (actionResult) {
-            case SUCCESS:
-                return true;
->>>>>>> 351ab5f5
-            case FAILURE_APP_CRASH:
-                setCrashDetected();
-                if (Properties.RECORD_STACK_TRACE()) {
-                    crashStackTrace = Registry.getUiAbstractionLayer().getLastCrashStackTrace();
-                }
-                break;
-            case SUCCESS_OUTBOUND:
-            case FAILURE_UNKNOWN:
-            case FAILURE_EMULATOR_CRASH:
-                break;
-            default:
-                throw new UnsupportedOperationException("Encountered an unknown action result. Cannot continue.");
-        }
-        return actionResult;
-    }
 }
--- conflicted
+++ resolved
@@ -16,15 +16,6 @@
 import java.util.Map;
 
 public class EnvironmentManager {
-<<<<<<< HEAD
-=======
-
-    public static String SERVER_IP = "10.0.2.2";
-    public static int port = 12344;
-    //public static String SERVER_IP = "192.168.1.26";
-
-    public static String emulator=null;
->>>>>>> be7f3b15
     public static final String ACTIVITY_UNKNOWN = "unknown";
     private static final String DEFAULT_SERVER_IP = "10.0.2.2";
     private static final int DEFAULT_PORT = 12345;
@@ -351,18 +342,12 @@
         tunnelLegacyCmd(cmd);
     }
 
-<<<<<<< HEAD
+    public void screenShotForFlickerDetection(String packageName,String nodeId){
+        String cmd = "flickerScreenshot:"+emulator+":"+emulator+"_"+packageName+"_"+nodeId+".png";
+        tunnelLegacyCmd(cmd);
+    }
+
     public void clearAppData() {
-=======
-    public static void screenShotForFlickerDetection(String packageName,String nodeId){
-
-        String cmd = "flickerScreenshot:"+emulator+":"+emulator+"_"+packageName+"_"+nodeId+".png";
-
-        sendCommandToServer(cmd);
-    }
-
-    public static void clearAppData() {
->>>>>>> be7f3b15
         String cmd = "clearApp:" + emulator;
         tunnelLegacyCmd(cmd);
     }
@@ -394,67 +379,33 @@
         return Double.valueOf(tunnelLegacyCmd(cmd));
     }
 
-<<<<<<< HEAD
-    public void deleteAllScreenShots(String packageName) {
-=======
-
-    public static String getLuminances(String packageName, String stateId, Widget widget){
+    public String getLuminances(String packageName, String stateId, Widget widget){
         int maxw = MATE.device.getDisplayWidth();
         int maxh = MATE.device.getDisplayHeight();
-        String luminances = "0,0";
-        try {
-            Socket cliente = new Socket(SERVER_IP, port);
-            PrintStream saida = new PrintStream(cliente.getOutputStream());
-
-            String cmd = "luminance:";
-            cmd+=emulator+"_"+packageName+":";
-            cmd+=stateId+":";
-            int x1=widget.getX1();
-            int x2=widget.getX2();
-            int y1=widget.getY1();
-            int y2=widget.getY2();
-            int borderExpanded=1;
-            if (x1-borderExpanded>=0)
-                x1-=borderExpanded;
-            if (x2+borderExpanded<=maxw)
-                x2+=borderExpanded;
-            if (y1-borderExpanded>=0)
-                y1-=borderExpanded;
-            if (y2+borderExpanded<=maxh)
-                y2+=borderExpanded;
-            cmd+=x1+","+y1+","+x2+","+y2;
-
-            saida.println(cmd);
-            MATE.log(cmd);
-            MATE.log(widget.getClazz()+ " - " + widget.getId() + " - " + widget.getText() + " - vis:" + widget.isVisibleToUser() + " - foc: " +widget.isFocusable());
-
-            String serverResponse="";
-            BufferedReader in = new BufferedReader(new InputStreamReader(cliente.getInputStream()));
-            long ta = new Date().getTime();
-            while(true) {
-                if ((serverResponse = in.readLine()) != null) {
-                    luminances = serverResponse;
-                    break;
-                }
-                long tb = new Date().getTime();
-                if (tb-ta>5000) {
-                    MATE.logsum("timeout - luminance");
-                    break;
-                }
-            }
-            cliente.close();
-            saida.close();
-            MATE.log(serverResponse);
-        } catch (IOException e) {
-            MATE.log_acc("socket error: luminance");
-            e.printStackTrace();
-        }
-
-        return luminances;
-    }
-
-    public static void deleteAllScreenShots(String packageName) {
->>>>>>> be7f3b15
+        String cmd = "luminance:";
+        cmd+=emulator+"_"+packageName+":";
+        cmd+=stateId+":";
+        int x1=widget.getX1();
+        int x2=widget.getX2();
+        int y1=widget.getY1();
+        int y2=widget.getY2();
+        int borderExpanded=1;
+        if (x1-borderExpanded>=0)
+            x1-=borderExpanded;
+        if (x2+borderExpanded<=maxw)
+            x2+=borderExpanded;
+        if (y1-borderExpanded>=0)
+            y1-=borderExpanded;
+        if (y2+borderExpanded<=maxh)
+            y2+=borderExpanded;
+        cmd+=x1+","+y1+","+x2+","+y2;
+
+        MATE.log(cmd);
+        MATE.log(widget.getClazz()+ " - " + widget.getId() + " - " + widget.getText() + " - vis:" + widget.isVisibleToUser() + " - foc: " +widget.isFocusable());
+        return tunnelLegacyCmd(cmd);
+    }
+
+    public void deleteAllScreenShots(String packageName) {
         MATE.log("DELETE SCREENSHOTS");
         tunnelLegacyCmd("rm " + emulator + "_" + packageName + "*.png");
     }

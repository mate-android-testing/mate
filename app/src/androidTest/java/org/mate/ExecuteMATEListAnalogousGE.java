package org.mate;

import android.support.test.runner.AndroidJUnit4;

import org.junit.Test;
import org.junit.runner.RunWith;
import org.mate.exploration.genetic.algorithm.Algorithm;
import org.mate.exploration.genetic.builder.GeneticAlgorithmBuilder;
import org.mate.exploration.genetic.chromosome_factory.ChromosomeFactory;
import org.mate.exploration.genetic.core.IGeneticAlgorithm;
<<<<<<< HEAD
import org.mate.exploration.genetic.crossover.IntegerSequencePointCrossOverFunction;
import org.mate.exploration.genetic.fitness.GenotypePhenotypeMappedFitnessFunction;
import org.mate.exploration.genetic.fitness.IFitnessFunction;
import org.mate.exploration.genetic.fitness.LineCoverageFitnessFunction;
import org.mate.exploration.genetic.mutation.IntegerSequenceLengthMutationFunction;
import org.mate.exploration.genetic.selection.FitnessProportionateSelectionFunction;
import org.mate.exploration.genetic.termination.NeverTerminationCondition;
import org.mate.exploration.genetic.util.ge.AndroidListAnalogousMapping;
=======
import org.mate.exploration.genetic.crossover.CrossOverFunction;
import org.mate.exploration.genetic.fitness.FitnessFunction;
import org.mate.exploration.genetic.mutation.MutationFunction;
import org.mate.exploration.genetic.util.ge.GEMappingFunction;
>>>>>>> 50573150

import java.util.List;

@RunWith(AndroidJUnit4.class)
public class ExecuteMATEListAnalogousGE {
    @Test
    public void useAppContext() {
        MATE.log_acc("Starting List Analogous GE Algorithm...");

        MATE mate = new MATE();

<<<<<<< HEAD
        List<IFitnessFunction<List<Integer>>> fitnessFunctions = new ArrayList<>();
        fitnessFunctions.add(new GenotypePhenotypeMappedFitnessFunction<>(
                new AndroidListAnalogousMapping(),
                new LineCoverageFitnessFunction<>()
        ));

        final IGeneticAlgorithm<List<Integer>> standardGE = new StandardGeneticAlgorithm<>(
                new IntegerSequenceChromosomeFactory(Properties.GE_SEQUENCE_LENGTH()),
                new FitnessProportionateSelectionFunction<>(),
                new IntegerSequencePointCrossOverFunction(),
                new IntegerSequenceLengthMutationFunction(Properties.GE_MUTATION_COUNT()),
                fitnessFunctions,
                new NeverTerminationCondition(),
                Properties.POPULATION_SIZE(),
                Properties.POPULATION_SIZE() * 2,
                Properties.P_CROSSOVER(),
                Properties.P_MUTATE()
        );

        mate.testApp(standardGE);
=======
        final IGeneticAlgorithm<List<Integer>> listAnalogousGE = new GeneticAlgorithmBuilder()
                .withAlgorithm(Algorithm.STANDARD_GA)
                .withChromosomeFactory(ChromosomeFactory.INTEGER_SEQUENCE_CHROMOSOME_FACTORY)
                .withSelectionFunction(Properties.SELECTION_FUNCTION())
                .withGEMappingFunction(GEMappingFunction.LIST_ANALOGOUS_MAPPING)
                .withFitnessFunction(FitnessFunction.GENO_TO_PHENO_TYPE)
                .withCrossoverFunction(CrossOverFunction.INTEGER_SEQUENCE_POINT_CROSS_OVER)
                .withMutationFunction(MutationFunction.INTEGER_SEQUENCE_LENGTH_MUTATION)
                .withTerminationCondition(Properties.TERMINATION_CONDITION())
                .withPopulationSize(Properties.POPULATION_SIZE())
                .withBigPopulationSize(Properties.BIG_POPULATION_SIZE())
                .withMaxNumEvents(Properties.MAX_NUMBER_EVENTS())
                .withPMutate(Properties.P_MUTATE())
                .withPCrossover(Properties.P_CROSSOVER())
                .build();

        mate.testApp(listAnalogousGE);
>>>>>>> 50573150
    }
}<|MERGE_RESOLUTION|>--- conflicted
+++ resolved
@@ -8,21 +8,10 @@
 import org.mate.exploration.genetic.builder.GeneticAlgorithmBuilder;
 import org.mate.exploration.genetic.chromosome_factory.ChromosomeFactory;
 import org.mate.exploration.genetic.core.IGeneticAlgorithm;
-<<<<<<< HEAD
-import org.mate.exploration.genetic.crossover.IntegerSequencePointCrossOverFunction;
-import org.mate.exploration.genetic.fitness.GenotypePhenotypeMappedFitnessFunction;
-import org.mate.exploration.genetic.fitness.IFitnessFunction;
-import org.mate.exploration.genetic.fitness.LineCoverageFitnessFunction;
-import org.mate.exploration.genetic.mutation.IntegerSequenceLengthMutationFunction;
-import org.mate.exploration.genetic.selection.FitnessProportionateSelectionFunction;
-import org.mate.exploration.genetic.termination.NeverTerminationCondition;
-import org.mate.exploration.genetic.util.ge.AndroidListAnalogousMapping;
-=======
 import org.mate.exploration.genetic.crossover.CrossOverFunction;
 import org.mate.exploration.genetic.fitness.FitnessFunction;
 import org.mate.exploration.genetic.mutation.MutationFunction;
 import org.mate.exploration.genetic.util.ge.GEMappingFunction;
->>>>>>> 50573150
 
 import java.util.List;
 
@@ -34,28 +23,6 @@
 
         MATE mate = new MATE();
 
-<<<<<<< HEAD
-        List<IFitnessFunction<List<Integer>>> fitnessFunctions = new ArrayList<>();
-        fitnessFunctions.add(new GenotypePhenotypeMappedFitnessFunction<>(
-                new AndroidListAnalogousMapping(),
-                new LineCoverageFitnessFunction<>()
-        ));
-
-        final IGeneticAlgorithm<List<Integer>> standardGE = new StandardGeneticAlgorithm<>(
-                new IntegerSequenceChromosomeFactory(Properties.GE_SEQUENCE_LENGTH()),
-                new FitnessProportionateSelectionFunction<>(),
-                new IntegerSequencePointCrossOverFunction(),
-                new IntegerSequenceLengthMutationFunction(Properties.GE_MUTATION_COUNT()),
-                fitnessFunctions,
-                new NeverTerminationCondition(),
-                Properties.POPULATION_SIZE(),
-                Properties.POPULATION_SIZE() * 2,
-                Properties.P_CROSSOVER(),
-                Properties.P_MUTATE()
-        );
-
-        mate.testApp(standardGE);
-=======
         final IGeneticAlgorithm<List<Integer>> listAnalogousGE = new GeneticAlgorithmBuilder()
                 .withAlgorithm(Algorithm.STANDARD_GA)
                 .withChromosomeFactory(ChromosomeFactory.INTEGER_SEQUENCE_CHROMOSOME_FACTORY)
@@ -73,6 +40,5 @@
                 .build();
 
         mate.testApp(listAnalogousGE);
->>>>>>> 50573150
     }
 }
--- conflicted
+++ resolved
@@ -36,13 +36,10 @@
                 = Registry.getEnvironmentManager().getNumberOfObjectives(Properties.OBJECTIVE());
 
         // we need to associate with each objective (branch, line) a fitness function
-<<<<<<< HEAD
+        for (int i = 0; i < numberOfObjectives; i++) {
+            builder = builder.withFitnessFunction(Properties.FITNESS_FUNCTION());
         for (String objective : objectives) {
             builder = builder.withFitnessFunctions(Properties.FITNESS_FUNCTIONS(), objective);
-=======
-        for (int i = 0; i < numberOfObjectives; i++) {
-            builder = builder.withFitnessFunction(Properties.FITNESS_FUNCTION());
->>>>>>> a907f5c3
         }
 
         final IGeneticAlgorithm mosa = builder.build();

package org.mate;

import android.support.test.runner.AndroidJUnit4;
import org.junit.Test;
import org.junit.runner.RunWith;
import org.mate.state.IScreenState;
import org.mate.state.ScreenStateFactory;
import org.mate.ui.Action;
import org.mate.ui.Widget;
import org.mate.ui.WidgetAction;

import java.util.List;


/**
 * Created by marceloeler on 29/06/17.
 */
@RunWith(AndroidJUnit4.class)
public class CheckScreen {

    @Test
    public void useAppContext() throws Exception {
<<<<<<< HEAD

        MATE.log("start checking screen");
        MATE mate = new MATE();
        //run mate for timeout minutes
        mate.testApp("checkScreen");

=======
        IScreenState screenState = ScreenStateFactory.getScreenState("ActionsScreenState");
        List<WidgetAction> actions = screenState.getActions();

        MATE.log("Widgets: " );
        for (Widget w: screenState.getWidgets()){
            MATE.log(w.getId()+ " " + w.getClazz());
        }
        MATE.log("ACTIONS: " );
        for (WidgetAction action: actions){
            MATE.log(action.getActionType() + " - " + action.getWidget().getId() + " - " + action.getWidget().getText());
        }

        MATE.log("");
        MATE.log("");

        //iguiModel.updateModel(null,screenState);
        //screenState.setId(String.valueOf(time.getTime()));
        //EnvironmentManager.screenShot(screenState.getPackageName(),screenState.getId());
        //AccessibilityChecker.checkAccessibility(screenState.getPackageName(),iguiModel);
>>>>>>> 3461a3a0

    }

}<|MERGE_RESOLUTION|>--- conflicted
+++ resolved
@@ -20,14 +20,7 @@
 
     @Test
     public void useAppContext() throws Exception {
-<<<<<<< HEAD
 
-        MATE.log("start checking screen");
-        MATE mate = new MATE();
-        //run mate for timeout minutes
-        mate.testApp("checkScreen");
-
-=======
         IScreenState screenState = ScreenStateFactory.getScreenState("ActionsScreenState");
         List<WidgetAction> actions = screenState.getActions();
 
@@ -42,13 +35,7 @@
 
         MATE.log("");
         MATE.log("");
-
-        //iguiModel.updateModel(null,screenState);
-        //screenState.setId(String.valueOf(time.getTime()));
-        //EnvironmentManager.screenShot(screenState.getPackageName(),screenState.getId());
-        //AccessibilityChecker.checkAccessibility(screenState.getPackageName(),iguiModel);
->>>>>>> 3461a3a0
-
+        
     }
 
 }
package org.mate;

import android.support.test.runner.AndroidJUnit4;

import org.junit.Test;
import org.junit.runner.RunWith;
import org.mate.interaction.action.Action;
import org.mate.interaction.action.ui.MotifAction;
import org.mate.interaction.action.ui.UIAction;
import org.mate.interaction.action.ui.WidgetAction;
import org.mate.model.TestCase;
import org.mate.utils.testcase.TestCaseOptimizer;
import org.mate.utils.testcase.TestCaseStatistics;
import org.mate.utils.testcase.serialization.TestCaseSerializer;

import java.util.List;
import java.util.Map;
import java.util.Set;
import java.util.TreeMap;
import java.util.TreeSet;

@RunWith(AndroidJUnit4.class)
public class ExecuteMATEReplayRun {

    @Test
    public void useAppContext() {
        MATE.log_acc("Starting ReplayRun...");

        // init uiAbstractionLayer, properties, etc.
        MATE mate = new MATE();

        Registry.registerReplayMode();

        MATE.log_acc("Relative Intent Amount: " + Properties.RELATIVE_INTENT_AMOUNT());

        // track which test cases couldn't be successfully replayed
        Map<Integer, TestCase> failures = new TreeMap<>();

        int testCaseID = 0;

        TestCase testCase = TestCaseSerializer.deserializeTestCase();

        // reset the app once
        Registry.getUiAbstractionLayer().resetApp();

        // as long as we find a test case for replaying
        while (testCase != null) {

            MATE.log("Replaying TestCase " + testCaseID);

            // apply optimisation strategy before replaying (optional)
            testCase = TestCaseOptimizer.optimise(testCase);

            if (replayTestCase(testCase)) {
                MATE.log("Replayed TestCase " + testCaseID);
                // record stats only if test case could be successfully replayed
                TestCaseStatistics.recordStats(testCase);
            } else {
                failures.put(testCaseID, testCase);
            }

            // replay next test case
            testCase = TestCaseSerializer.deserializeTestCase();

            testCaseID++;

            // reset aut after each test case
            Registry.getUiAbstractionLayer().resetApp();
        }

        MATE.log("Retry replaying " + failures.size() + " test cases!");
        MATE.log("Retry replaying test cases: " + failures.keySet());

        // track which test cases couldn't be replayed though retry
        Set<Integer> nonRecoverableTestCases = new TreeSet<>(failures.keySet());

        // retry failed test cases
        for (Map.Entry<Integer, TestCase> entry : failures.entrySet()) {

            boolean success = false;

            for (int i = 0; i < 5 && !success; i++) {

                MATE.log("Replaying TestCase " + entry.getKey());

                // TODO: we could try to insert some artificial delay between the actions
                //  since the AUT might be too slow on loading on the current activity
                //  however this should be only done if we are on the expected activity
                success = replayTestCase(entry.getValue());

                if (success) {
                    MATE.log("Replayed TestCase " + entry.getKey());
                    nonRecoverableTestCases.remove(entry.getKey());
                    // record stats about successful test cases
                    TestCaseStatistics.recordStats(entry.getValue());
                }

                // reset aut after each test case
                Registry.getUiAbstractionLayer().resetApp();
            }
        }

        MATE.log("Number of non recoverable test cases: " + nonRecoverableTestCases.size());
        MATE.log("Non recoverable test cases: " + nonRecoverableTestCases);
    }

    /**
     * Replays a test case. Repairs individual UI actions if not directly applicable.
     *
     * @param testCase The test case to be replayed.
     * @return Returns {@code true} if the test case could be successfully replayed,
     * otherwise {@code false} is returned.
     */
    private boolean replayTestCase(TestCase testCase) {

        // get the actions for replaying
        List<Action> actions = testCase.getEventSequence();

        for (int i = 0; i < testCase.getEventSequence().size(); i++) {

            // TODO: track for how many actions current and expected activity diverge
<<<<<<< HEAD
            MATE.log("Current Activity: " + Registry.getCurrentActivity());
=======
            MATE.log("Current Activity: " + Registry.getUiAbstractionLayer().getCurrentActivity());
>>>>>>> 953ab3aa
            MATE.log("Expected Activity: " + testCase.getActivityBeforeAction(i));

            // TODO: one should abort if a (primitive) action leaves the app, because there must be some divergence
            Action nextAction = actions.get(i);

            // check whether the UI action is applicable on the current state
            if ((nextAction instanceof WidgetAction || (nextAction instanceof MotifAction
                    && Properties.WIDGET_BASED_ACTIONS()))
                    && !Registry.getUiAbstractionLayer().getExecutableActions().contains(nextAction)) {

                // try to repair UI action
                Action repairedAction = repairUIAction(nextAction);

                if (repairedAction != null) {
                    MATE.log("replaying action " + i + ": " + repairedAction);
                    Registry.getUiAbstractionLayer().executeAction(repairedAction);
                    MATE.log("replayed action " + i + ": " + repairedAction);
                } else {
                    MATE.log("Action not applicable!");
                    return false;
                }
            } else {
                MATE.log("replaying action " + i + ": " + nextAction);
                Registry.getUiAbstractionLayer().executeAction(nextAction);
                MATE.log("replayed action " + i + ": " + nextAction);
            }
        }
        return true;
    }

    /**
     * If a de-serialized (widget-based) action is not applicable to the current state,
     * we can try to select an alternative action.
     *
     * @param a The action not applicable on the current state.
     * @return Returns an alternative action that is applicable, or {@code null} if no appropriate
     * action could be derived.
     */
    private Action repairUIAction(Action a) {

        // TODO: provide appropriate repair mechanism!

        // log information about selected and available actions
        if (a instanceof WidgetAction && !Registry.getUiAbstractionLayer().getExecutableActions().contains(a)) {

            WidgetAction selectedAction = (WidgetAction) a;

            MATE.log(selectedAction.getActionType() + " on " + selectedAction.getWidget().getId()
                    + " Text : " + selectedAction.getWidget().getText()
                    + " hint : " + selectedAction.getWidget().getHint()
                    + " Class : " + selectedAction.getWidget().getClazz()
                    + " ResourceID : " + selectedAction.getWidget().getResourceID()
                    + " X : " + selectedAction.getWidget().getX()
                    + " Y : " + selectedAction.getWidget().getY());

            MATE.log("------------------------------------------");
            MATE.log("Applicable widget actions with same action type: ");

            for (Action action : Registry.getUiAbstractionLayer().getExecutableActions()) {

                if (action instanceof WidgetAction) {
                    if (((WidgetAction) action).getActionType() == selectedAction.getActionType()) {
                        WidgetAction widgetAction = (WidgetAction) action;
                        MATE.log(widgetAction.getActionType() + " on " + widgetAction.getWidget().getId()
                                + " Text : " + widgetAction.getWidget().getText()
                                + " hint : " + widgetAction.getWidget().getHint()
                                + " Class : " + widgetAction.getWidget().getClazz()
                                + " ResourceID : " + widgetAction.getWidget().getResourceID()
                                + " X : " + widgetAction.getWidget().getX()
                                + " Y : " + widgetAction.getWidget().getY());
                    }
                }
            }
        } else if (a instanceof MotifAction && Properties.WIDGET_BASED_ACTIONS()
                && !Registry.getUiAbstractionLayer().getExecutableActions().contains(a)) {

            MotifAction selectedAction = (MotifAction) a;

            MATE.log(selectedAction.getActionType() + "on " + selectedAction.getActivityName());

            for (UIAction widgetAction : selectedAction.getUIActions()) {
                MATE.log(widgetAction.toString());
            }

            MATE.log("------------------------------------------");
            MATE.log("Applicable motif actions with same action type: ");

            for (Action action : Registry.getUiAbstractionLayer().getExecutableActions()) {

                if (action instanceof MotifAction) {
                    MotifAction motifAction = (MotifAction) action;
                    if (motifAction.getActionType() == selectedAction.getActionType()) {

                        MATE.log(motifAction.getActionType() + "on " + motifAction.getActivityName());

                        for (UIAction widgetAction : motifAction.getUIActions()) {
                            MATE.log(widgetAction.toString());
                        }
                    }
                }
            }
        }
        return null;
    }
}<|MERGE_RESOLUTION|>--- conflicted
+++ resolved
@@ -119,11 +119,7 @@
         for (int i = 0; i < testCase.getEventSequence().size(); i++) {
 
             // TODO: track for how many actions current and expected activity diverge
-<<<<<<< HEAD
-            MATE.log("Current Activity: " + Registry.getCurrentActivity());
-=======
             MATE.log("Current Activity: " + Registry.getUiAbstractionLayer().getCurrentActivity());
->>>>>>> 953ab3aa
             MATE.log("Expected Activity: " + testCase.getActivityBeforeAction(i));
 
             // TODO: one should abort if a (primitive) action leaves the app, because there must be some divergence

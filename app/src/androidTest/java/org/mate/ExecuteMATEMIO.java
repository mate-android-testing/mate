package org.mate;

import android.support.test.runner.AndroidJUnit4;

import org.junit.Test;
import org.junit.runner.RunWith;
import org.mate.exploration.genetic.algorithm.Algorithm;
import org.mate.exploration.genetic.builder.GeneticAlgorithmBuilder;
import org.mate.exploration.genetic.core.IGeneticAlgorithm;

@RunWith(AndroidJUnit4.class)
public class ExecuteMATEMIO {


    @Test
    public void useAppContext() {
        MATE.log_acc("Starting Evolutionary Search...");
        MATE.log_acc("MIO algorithm");

        MATE mate = new MATE();

        GeneticAlgorithmBuilder builder = new GeneticAlgorithmBuilder()
                .withAlgorithm(Algorithm.MIO)
                .withChromosomeFactory(Properties.CHROMOSOME_FACTORY())
                .withMutationFunctions(Properties.MUTATION_FUNCTIONS())
                .withTerminationCondition(Properties.TERMINATION_CONDITION())
                .withPopulationSize(Properties.POPULATION_SIZE())
                .withBigPopulationSize(Properties.BIG_POPULATION_SIZE())
                .withPMutate(Properties.P_MUTATE())
                .withPCrossover(Properties.P_CROSSOVER())
                .withPSampleRandom(Properties.P_SAMPLE_RANDOM())
                .withFocusedSearchStart(Properties.P_FOCUSED_SEARCH_START())
                .withMutationRate(Properties.MUTATION_RATE());

        int numberOfObjectives
                = Registry.getEnvironmentManager().getNumberOfObjectives(Properties.OBJECTIVE());

<<<<<<< HEAD
        for (String objective : objectives) {
            builder = builder.withFitnessFunctions(Properties.FITNESS_FUNCTIONS(), objective);
=======
        // we need to associate with each objective (branch, line) a fitness function
        for (int i = 0; i < numberOfObjectives; i++) {
            builder = builder.withFitnessFunction(Properties.FITNESS_FUNCTION());
>>>>>>> a907f5c3
        }

        final IGeneticAlgorithm mio = builder.build();
        mate.testApp(mio);
    }
}
<|MERGE_RESOLUTION|>--- conflicted
+++ resolved
@@ -35,14 +35,11 @@
         int numberOfObjectives
                 = Registry.getEnvironmentManager().getNumberOfObjectives(Properties.OBJECTIVE());
 
-<<<<<<< HEAD
-        for (String objective : objectives) {
-            builder = builder.withFitnessFunctions(Properties.FITNESS_FUNCTIONS(), objective);
-=======
         // we need to associate with each objective (branch, line) a fitness function
         for (int i = 0; i < numberOfObjectives; i++) {
             builder = builder.withFitnessFunction(Properties.FITNESS_FUNCTION());
->>>>>>> a907f5c3
+        for (String objective : objectives) {
+            builder = builder.withFitnessFunctions(Properties.FITNESS_FUNCTIONS(), objective);
         }
 
         final IGeneticAlgorithm mio = builder.build();
